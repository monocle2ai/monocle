[build-system]
requires = ["hatchling"]
build-backend = "hatchling.build"

[project]
name = "monocle_apptrace"
<<<<<<< HEAD
version = "0.3.0b4"
=======
version = "0.3.4"
>>>>>>> 3189aa2f
authors = []
description = "package with monocle genAI tracing"
readme = "README.md"
requires-python = ">=3.8"
classifiers = [
    "Programming Language :: Python :: 3",
    "License :: OSI Approved :: MIT License",
    "Operating System :: OS Independent",
]
dependencies = [
   'requests',
   'wrapt>=1.14.0',
   'opentelemetry-api>=1.21.0',
   'opentelemetry-sdk>=1.21.0',
   'opentelemetry-instrumentation',
]

[tool.pytest.ini_options]
#log_cli = true
#log_cli_level = "INFO"
# Enable file logging
log_file = "traces.log"
log_file_level = "INFO"
log_format = "%(asctime)s %(levelname)s %(pathname)s:%(lineno)d %(message)s"
log_date_format = "%Y-%m-%d %H:%M:%S"

pythonpath = [
  "src",
  "tests"
]
markers = [
  "integration"
]

[project.optional-dependencies]
dev = [
  'langchain-openai==0.1.8',
  'langchain-chroma==0.1.1',
  'langchain-community==0.2.5',
  'langchain==0.2.5',
  'datasets==2.20.0',
  'numpy==1.26.4',
  'types-requests==2.31.0.20240106',
  'InstructorEmbedding==1.0.1',
  'sentence-transformers==2.6.1',
  'faiss-cpu==1.8.0',
  'pytest==8.0.0',
  'llama-index==0.10.30',
  'llama-index-embeddings-huggingface==0.2.0',
  'llama-index-vector-stores-chroma==0.1.9',
  'parameterized==0.9.0',
  'llama-index-llms-mistralai==0.1.20',
  'langchain-mistralai==0.1.13',
  'mistral-haystack==0.0.2',
  'langchain-aws==0.1.10',
  'azure-storage-blob==12.22.0', # this is for blob exporter
  'boto3==1.34.131', # this is for aws exporter
  'llama-index-vector-stores-opensearch==0.1.10',
  'haystack-ai==2.3.0',
  'llama-index-llms-azure-openai==0.1.9',
  'requests-aws4auth==1.2.3',
  'opensearch-haystack==1.2.0',
  'langchainhub==0.1.21',
  'chromadb==0.4.22',
  'flask',
  'opentelemetry-instrumentation-flask',
  'langgraph==0.2.68',
  'opendal==0.45.14'
]

azure = [
    'azure-storage-blob==12.22.0',
]

aws = [
    'boto3==1.35.19',
]

[project.urls]
Homepage = "https://github.com/monocle2ai/monocle"
Issues = "https://github.com/monocle2ai/monocle/issues"

[tool.hatch.build.targets.wheel]
packages = ["src/monocle_apptrace"]

[tool.hatch.build.targets.sdist]
ignore-vcs = true

[tool.hatch.build]
exclude = [
  "/.*",
  "*.txt",
  "Pipfile",
  "/data",
  "/docs",
  "/tests",
  "*.yml",
]

[tool.pylint]
max-line-length = 120
disable = [
    "C0103", # (invalid-name)
    "C0114", # (missing-module-docstring)
    "C0115", # (missing-class-docstring)
    "C0116", # (missing-function-docstring)
    "R0903", # (too-few-public-methods)
    "R0913", # (too-many-arguments)
    "W0105", # (pointless-string-statement)
]<|MERGE_RESOLUTION|>--- conflicted
+++ resolved
@@ -4,11 +4,7 @@
 
 [project]
 name = "monocle_apptrace"
-<<<<<<< HEAD
-version = "0.3.0b4"
-=======
-version = "0.3.4"
->>>>>>> 3189aa2f
+version = "0.3.0b5"
 authors = []
 description = "package with monocle genAI tracing"
 readme = "README.md"
