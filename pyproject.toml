--- conflicted
+++ resolved
@@ -71,11 +71,8 @@
   'chromadb==0.4.22',
   'flask',
   'opentelemetry-instrumentation-flask',
-<<<<<<< HEAD
   'langgraph==0.2.68',
-=======
   'opendal==0.45.14'
->>>>>>> 5340e16c
 ]
 
 azure = [
