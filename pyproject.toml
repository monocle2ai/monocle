--- conflicted
+++ resolved
@@ -45,16 +45,15 @@
   'llama-index-vector-stores-chroma==0.1.9',
   'parameterized==0.9.0'
 ]
-<<<<<<< HEAD
+
 azure = [
     'azure-storage-blob==12.22.0',
 ]
-=======
+
 aws = [
     'boto3==1.35.19',
 ]
 
->>>>>>> 044be3c4
 [project.urls]
 Homepage = "https://github.com/monocle2ai/monocle"
 Issues = "https://github.com/monocle2ai/monocle/issues"
