# Azure environment constants
AZURE_ML_ENDPOINT_ENV_NAME = "AZUREML_ENTRY_SCRIPT"
AZURE_FUNCTION_WORKER_ENV_NAME = "FUNCTIONS_WORKER_RUNTIME"
AZURE_APP_SERVICE_ENV_NAME = "WEBSITE_SITE_NAME"
AWS_LAMBDA_ENV_NAME = "AWS_LAMBDA_RUNTIME_API"
GITHUB_CODESPACE_ENV_NAME = "CODESPACES"

AWS_LAMBDA_FUNCTION_IDENTIFIER_ENV_NAME = "AWS_LAMBDA_FUNCTION_NAME"
AZURE_FUNCTION_IDENTIFIER_ENV_NAME = "WEBSITE_SITE_NAME"
AZURE_APP_SERVICE_IDENTIFIER_ENV_NAME = "WEBSITE_DEPLOYMENT_ID"
GITHUB_CODESPACE_IDENTIFIER_ENV_NAME = "GITHUB_REPOSITORY"


# Azure naming reference can be found here
# https://learn.microsoft.com/en-us/azure/cloud-adoption-framework/ready/azure-best-practices/resource-abbreviations
# https://docs.aws.amazon.com/resource-explorer/latest/userguide/supported-resource-types.html#services-lookoutmetrics
AZURE_FUNCTION_NAME = "azure.func"
AZURE_APP_SERVICE_NAME = "azure.asp"
AZURE_ML_SERVICE_NAME = "azure.mlw"
AWS_LAMBDA_SERVICE_NAME = "aws.lambda"
GITHUB_CODESPACE_SERVICE_NAME = "github_codespace"

# Env variables to identify infra service type
service_type_map = {
    AZURE_ML_ENDPOINT_ENV_NAME: AZURE_ML_SERVICE_NAME,
    AZURE_APP_SERVICE_ENV_NAME: AZURE_APP_SERVICE_NAME,
    AZURE_FUNCTION_WORKER_ENV_NAME: AZURE_FUNCTION_NAME,
    AWS_LAMBDA_ENV_NAME: AWS_LAMBDA_SERVICE_NAME,
    GITHUB_CODESPACE_ENV_NAME: GITHUB_CODESPACE_SERVICE_NAME
}

# Env variables to identify infra service name
service_name_map = {
    AZURE_APP_SERVICE_NAME: AZURE_APP_SERVICE_IDENTIFIER_ENV_NAME,
    AZURE_FUNCTION_NAME: AZURE_FUNCTION_IDENTIFIER_ENV_NAME,
    AZURE_ML_SERVICE_NAME: AZURE_ML_ENDPOINT_ENV_NAME,
    AWS_LAMBDA_SERVICE_NAME: AWS_LAMBDA_FUNCTION_IDENTIFIER_ENV_NAME,
    GITHUB_CODESPACE_SERVICE_NAME: GITHUB_CODESPACE_IDENTIFIER_ENV_NAME
}


llm_type_map = {
    "sagemakerendpoint": "aws_sagemaker",
    "azureopenai": "azure_openai",
    "openai": "openai",
    "chatopenai": "openai",
    "azurechatopenai": "azure_openai",
    "bedrock": "aws_bedrock",
    "sagemakerllm": "aws_sagemaker",
    "chatbedrock": "aws_bedrock",
    "openaigenerator": "openai",
    "bedrockruntime":"aws_bedrock",
    "sagemakerruntime":"aws_sagemaker",
<<<<<<< HEAD
    "anthropic": "anthropic",
=======
    "chatanthropic":"anthropic",
>>>>>>> 9af9540d
}

MONOCLE_INSTRUMENTOR = "monocle_apptrace"
WORKFLOW_TYPE_KEY = "workflow_type"
DATA_INPUT_KEY = "data.input"
DATA_OUTPUT_KEY = "data.output"
PROMPT_INPUT_KEY = "data.input"
PROMPT_OUTPUT_KEY = "data.output"
QUERY = "input"
RESPONSE = "response"
SESSION_PROPERTIES_KEY = "session"
INFRA_SERVICE_KEY = "infra_service_name"
META_DATA = 'metadata'
MONOCLE_SCOPE_NAME_PREFIX = "monocle.scope."
SCOPE_METHOD_LIST = 'MONOCLE_SCOPE_METHODS'
SCOPE_METHOD_FILE = 'monocle_scopes.json'
SCOPE_CONFIG_PATH = 'MONOCLE_SCOPE_CONFIG_PATH'
TRACE_PROPOGATION_URLS = "MONOCLE_TRACE_PROPAGATATION_URLS"
WORKFLOW_TYPE_KEY = "monocle.workflow_type"
ADD_NEW_WORKFLOW = "monocle.add_new_workflow"
WORKFLOW_TYPE_GENERIC = "workflow.generic"
MONOCLE_SDK_VERSION = "monocle_apptrace.version"
MONOCLE_SDK_LANGUAGE = "monocle_apptrace.language"<|MERGE_RESOLUTION|>--- conflicted
+++ resolved
@@ -51,11 +51,8 @@
     "openaigenerator": "openai",
     "bedrockruntime":"aws_bedrock",
     "sagemakerruntime":"aws_sagemaker",
-<<<<<<< HEAD
     "anthropic": "anthropic",
-=======
     "chatanthropic":"anthropic",
->>>>>>> 9af9540d
 }
 
 MONOCLE_INSTRUMENTOR = "monocle_apptrace"
