--- conflicted
+++ resolved
@@ -58,12 +58,9 @@
     "embeddingsclient": "azure_ai_inference",
     "imageembeddingsclient": "azure_ai_inference",
     "chatbedrockconverse": "aws_bedrock",
-<<<<<<< HEAD
     "googleaigeminichatgenerator": "gemini",
-=======
     "gemini": "gemini",
     "chatgooglegenerativeai": "gemini",
->>>>>>> 3c67a8a9
 }
 
 MONOCLE_INSTRUMENTOR = "monocle_apptrace"
