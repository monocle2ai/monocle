--- conflicted
+++ resolved
@@ -58,11 +58,8 @@
     "embeddingsclient": "azure_ai_inference",
     "imageembeddingsclient": "azure_ai_inference",
     "chatbedrockconverse": "aws_bedrock",
-<<<<<<< HEAD
     "gemini": "gemini",
-=======
     "chatgooglegenerativeai": "gemini",
->>>>>>> 26a27e38
 }
 
 MONOCLE_INSTRUMENTOR = "monocle_apptrace"
