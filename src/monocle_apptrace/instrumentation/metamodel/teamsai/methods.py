from monocle_apptrace.instrumentation.common.wrapper import (
    ascopes_wrapper,
    atask_wrapper,
    task_wrapper,
    ascope_wrapper,
)
from monocle_apptrace.instrumentation.metamodel.teamsai.entities.inference.teamsai_output_processor import (
    TEAMAI_OUTPUT_PROCESSOR,
)
from monocle_apptrace.instrumentation.metamodel.teamsai.entities.inference.actionplanner_output_processor import (
    ACTIONPLANNER_OUTPUT_PROCESSOR,
)
<<<<<<< HEAD
from monocle_apptrace.instrumentation.metamodel.teamsai.entities.inference.ai_app_output_processor import (
    AI_APP_OUTPUT_PROCESSOR,
)
from monocle_apptrace.instrumentation.metamodel.teamsai.entities.app.teams_app_output_processor import (
    TEAMS_APP_OUTPUT_PROCESSOR,
)
from monocle_apptrace.instrumentation.metamodel.teamsai.entities.state.conversation_state_output_processor import (
    CONVERSATION_STATE_OUTPUT_PROCESSOR,
)

from monocle_apptrace.instrumentation.metamodel.teamsai.entities.inference.teams_azureaisearch_output_processor import (
    AZUREAISEARCH_OUTPUT_PROCESSOR,
=======
from monocle_apptrace.instrumentation.metamodel.teamsai.entities.inference.search_client_processor import (
    SEARCH_CLIENT_PROCESSOR,
)
from monocle_apptrace.instrumentation.metamodel.teamsai.entities.inference.search_post_processor import (
    SEARCH_POST_PROCESSOR,
>>>>>>> a50fc1d0
)


def get_id(args, kwargs):
    """
    Extracts the ID from the context.
    """
    scopes: dict[str, dict[str:str]] = {}
    context = kwargs.get("context") or args[0]
    if context and context.activity and context.activity.channel_id:
        channel_id = context.activity.channel_id or ""
        scopes[f"teams.channel.channel_id"] = channel_id
        if channel_id == "msteams":
            scopes[f"msteams.activity.type"] = context.activity.type or ""

            if hasattr(context.activity, "conversation"):
                scopes[f"msteams.conversation.id"] = (
                    context.activity.conversation.id or ""
                )
                scopes[f"msteams.conversation.type"] = (
                    context.activity.conversation.conversation_type or ""
                )
                scopes[f"msteams.conversation.name"] = (
                    context.activity.conversation.name or ""
                )

            if hasattr(context.activity, "from_property"):
                scopes[f"msteams.user.from_property.id"] = (
                    context.activity.from_property.id or ""
                )
                scopes[f"msteams.user.from_property.name"] = (
                    context.activity.from_property.name or ""
                )
                scopes[f"msteams.user.from_property.role"] = (
                    context.activity.from_property.role or ""
                )

            if hasattr(context.activity, "recipient"):
                scopes[f"msteams.recipient.id"] = context.activity.recipient.id or ""

            if hasattr(context.activity, "channel_data"):
                if "tenant" in context.activity.channel_data:
                    scopes[f"msteams.channel_data.tenant.id"] = (
                        context.activity.channel_data["tenant"]["id"] or ""
                    )
                if "team" in context.activity.channel_data:
                    scopes[f"msteams.channel_data.team.id"] = (
                        context.activity.channel_data["team"]["id"] or ""
                    )
                    if "name" in context.activity.channel_data["team"]:
                        scopes[f"msteams.channel_data.team.name"] = (
                            context.activity.channel_data["team"]["name"] or ""
                        )
                if "channel" in context.activity.channel_data:
                    scopes[f"msteams.channel_data.channel.id"] = (
                        context.activity.channel_data["channel"]["id"] or ""
                    )
                    if "name" in context.activity.channel_data["channel"]:
                        scopes[f"msteams.channel_data.channel.name"] = (
                            context.activity.channel_data["channel"]["name"] or ""
                        )
    return scopes


TEAMAI_METHODS = [
    {
        "package": "teams.ai.models.openai_model",
        "object": "OpenAIModel",
        "method": "complete_prompt",
        "wrapper_method": atask_wrapper,
        "output_processor": TEAMAI_OUTPUT_PROCESSOR,
    },
    {
        "package": "teams.ai.planners.action_planner",
        "object": "ActionPlanner",
        "method": "complete_prompt",
        "wrapper_method": atask_wrapper,
        "output_processor": ACTIONPLANNER_OUTPUT_PROCESSOR,
    },
    {
        "package": "teams.app",
        "object": "Application",
        "method": "on_turn",
        "scope_values": get_id,
        "wrapper_method": ascopes_wrapper,
    },
    {
        "package": "teams.ai",
        "span_name": "teams.ai.on_do_command",
        "object": "AI",
        "method": "_on_do_command",
        "wrapper_method": atask_wrapper,
        "output_processor": AI_APP_OUTPUT_PROCESSOR,
    },
    {
        "package": "teams.ai",
        "span_name": "teams.ai.on_say_command",
        "object": "AI",
        "method": "_on_say_command",
        "wrapper_method": atask_wrapper,
        "output_processor": AI_APP_OUTPUT_PROCESSOR,
    },
    {
        "package": "teams.app",
        "span_name": "teams.app.application.process",
        "object": "Application",
        "method": "process",
        "wrapper_method": atask_wrapper,
        "output_processor": TEAMS_APP_OUTPUT_PROCESSOR,
    },
    {
        "package": "teams.ai.ai",
        "span_name": "teams.ai.ai.AI.run",
        "object": "AI",
        "method": "run",
        "wrapper_method": atask_wrapper,
        "output_processor": TEAMS_APP_OUTPUT_PROCESSOR,
    },
    {
        "package": "teams.state.conversation_state",
        "span_name": "teams.state.conversation_state.load",
        "object": "ConversationState",
        "method": "load",
        "wrapper_method": atask_wrapper,
        "output_processor": CONVERSATION_STATE_OUTPUT_PROCESSOR,
    },
    {
        "package": "state",
        "span_name": "app.state.conversation_state.load",
        "object": "AppConversationState",
        "method": "load",
        "wrapper_method": atask_wrapper,
        "output_processor": CONVERSATION_STATE_OUTPUT_PROCESSOR,
    },
    {
        "package": "azure.search.documents",
        "object": "SearchClient",
        "method": "search",
        "wrapper_method": task_wrapper,
<<<<<<< HEAD
        "output_processor": AZUREAISEARCH_OUTPUT_PROCESSOR,
    },
=======
        "output_processor": SEARCH_CLIENT_PROCESSOR,
    },
    {
        "package":"azure.search.documents._generated.operations._documents_operations",
        "object": "DocumentsOperations",
        "method": "search_post",
        "wrapper_method": task_wrapper,
        "output_processor": SEARCH_POST_PROCESSOR,
    }
>>>>>>> a50fc1d0
]<|MERGE_RESOLUTION|>--- conflicted
+++ resolved
@@ -10,7 +10,6 @@
 from monocle_apptrace.instrumentation.metamodel.teamsai.entities.inference.actionplanner_output_processor import (
     ACTIONPLANNER_OUTPUT_PROCESSOR,
 )
-<<<<<<< HEAD
 from monocle_apptrace.instrumentation.metamodel.teamsai.entities.inference.ai_app_output_processor import (
     AI_APP_OUTPUT_PROCESSOR,
 )
@@ -21,15 +20,11 @@
     CONVERSATION_STATE_OUTPUT_PROCESSOR,
 )
 
-from monocle_apptrace.instrumentation.metamodel.teamsai.entities.inference.teams_azureaisearch_output_processor import (
-    AZUREAISEARCH_OUTPUT_PROCESSOR,
-=======
 from monocle_apptrace.instrumentation.metamodel.teamsai.entities.inference.search_client_processor import (
     SEARCH_CLIENT_PROCESSOR,
 )
 from monocle_apptrace.instrumentation.metamodel.teamsai.entities.inference.search_post_processor import (
     SEARCH_POST_PROCESSOR,
->>>>>>> a50fc1d0
 )
 
 
@@ -169,10 +164,6 @@
         "object": "SearchClient",
         "method": "search",
         "wrapper_method": task_wrapper,
-<<<<<<< HEAD
-        "output_processor": AZUREAISEARCH_OUTPUT_PROCESSOR,
-    },
-=======
         "output_processor": SEARCH_CLIENT_PROCESSOR,
     },
     {
@@ -182,5 +173,4 @@
         "wrapper_method": task_wrapper,
         "output_processor": SEARCH_POST_PROCESSOR,
     }
->>>>>>> a50fc1d0
 ]