# pylint: disable=protected-access
import logging
import os
import inspect
from urllib.parse import urlparse
from opentelemetry.trace import Span, Tracer
from monocle_apptrace.utils import resolve_from_alias, update_span_with_infra_name, with_tracer_wrapper, get_embedding_model, get_attribute
from monocle_apptrace.utils import set_attribute

logger = logging.getLogger(__name__)
WORKFLOW_TYPE_KEY = "workflow_type"
DATA_INPUT_KEY = "data.input"
DATA_OUTPUT_KEY = "data.output"
PROMPT_INPUT_KEY = "data.input"
PROMPT_OUTPUT_KEY = "data.output"
QUERY = "question"
RESPONSE = "response"
SESSION_PROPERTIES_KEY = "session"
INFRA_SERVICE_KEY = "infra_service_name"

TYPE = "type"
PROVIDER = "provider_name"
EMBEDDING_MODEL = "embedding_model"
VECTOR_STORE = 'vector_store'
<<<<<<< HEAD
META_DATA = 'metadata'
=======
>>>>>>> 46437abb

WORKFLOW_TYPE_MAP = {
    "llama_index": "workflow.llamaindex",
    "langchain": "workflow.langchain",
    "haystack": "workflow.haystack"
}

def get_embedding_model_for_vectorstore(instance):
    # Handle Langchain or other frameworks where vectorstore exists
    if hasattr(instance, 'vectorstore'):
        vectorstore_dict = instance.vectorstore.__dict__

        # Use inspect to check if the embedding function is from Sagemaker
        if 'embedding_func' in vectorstore_dict:
            embedding_func = vectorstore_dict['embedding_func']
            class_name = embedding_func.__class__.__name__
            file_location = inspect.getfile(embedding_func.__class__)

            # Check if the class is SagemakerEndpointEmbeddings
            if class_name == 'SagemakerEndpointEmbeddings' and 'langchain_community' in file_location:
                # Set embedding_model as endpoint_name if it's Sagemaker
                if hasattr(embedding_func, 'endpoint_name'):
                    return embedding_func.endpoint_name

        # Default to the regular embedding model if not Sagemaker
        return instance.vectorstore.embeddings.model

    # Handle llama_index where _embed_model is present
    if hasattr(instance, '_embed_model') and hasattr(instance._embed_model, 'model_name'):
        return instance._embed_model.model_name

    # Fallback if no specific model is found
    return "Unknown Embedding Model"


framework_vector_store_mapping = {
    'langchain_core.retrievers': lambda instance: {
        'provider': type(instance.vectorstore).__name__,
        'embedding_model': get_embedding_model_for_vectorstore(instance),
        'type': VECTOR_STORE,
    },
    'llama_index.core.indices.base_retriever': lambda instance: {
        'provider': type(instance._vector_store).__name__,
        'embedding_model': get_embedding_model_for_vectorstore(instance),
        'type': VECTOR_STORE,
    },
    'haystack.components.retrievers.in_memory': lambda instance: {
        'provider': instance.__dict__.get("document_store").__class__.__name__,
        'embedding_model': get_embedding_model(),
        'type': VECTOR_STORE,
    },
}

@with_tracer_wrapper
def task_wrapper(tracer: Tracer, to_wrap, wrapped, instance, args, kwargs):
    """Instruments and calls every function defined in TO_WRAP."""

    # Some Langchain objects are wrapped elsewhere, so we ignore them here
    if instance.__class__.__name__ in ("AgentExecutor"):
        return wrapped(*args, **kwargs)

    if hasattr(instance, "name") and instance.name:
        name = f"{to_wrap.get('span_name')}.{instance.name.lower()}"
    elif to_wrap.get("span_name"):
        name = to_wrap.get("span_name")
    else:
        name = f"langchain.task.{instance.__class__.__name__}"

    with tracer.start_as_current_span(name) as span:
        if "output_processor" in to_wrap:
            process_span(to_wrap["output_processor"],span,instance,args)
        pre_task_processing(to_wrap, instance, args, span)
        return_value = wrapped(*args, **kwargs)
        post_task_processing(to_wrap, span, return_value)

    return return_value

def process_span(output_processor,span,instance,args):
        # Check if the output_processor is a valid JSON (in Python, that means it's a dictionary)
        if isinstance(output_processor, dict) and len(output_processor)>0:
            if 'type' in output_processor:
                span.set_attribute("span.type", output_processor['type'])
            else:
                logger.warning("type of span not found or incorrect written in entity json")
            count=0
            if 'attributes' in output_processor:
                count = len(output_processor["attributes"])
                span.set_attribute("span.count", count)
                span_index = 1
                for processors in output_processor["attributes"]:
                    for processor in processors:
                        if 'attribute' in processor and 'accessor' in processor:
                            attribute_name = f"entity.{span_index}.{processor['attribute']}"
                            result = eval(processor['accessor'])(instance, args)
                            span.set_attribute(attribute_name, result)
                        else:
                            logger.warning("attribute or accessor not found or incorrect written in entity json")
                    span_index += 1
            else:
                logger.warning("attributes not found or incorrect written in entity json")
                span.set_attribute("span.count", count)

        else:
            logger.warning("entities json is not in correct format")


def post_task_processing(to_wrap, span, return_value):
    update_span_with_context_output(to_wrap=to_wrap, return_value=return_value, span=span)

    if is_root_span(span):
        workflow_name = span.resource.attributes.get("service.name")
        span.set_attribute("workflow_name", workflow_name)
        update_span_with_prompt_output(to_wrap=to_wrap, wrapped_args=return_value, span=span)
        update_workflow_type(to_wrap, span)

def pre_task_processing(to_wrap, instance, args, span):
    if is_root_span(span):
        update_span_with_prompt_input(to_wrap=to_wrap, wrapped_args=args, span=span)

        update_span_with_infra_name(span, INFRA_SERVICE_KEY)

<<<<<<< HEAD
=======
    # capture the tags attribute of the instance if present, else ignore
    try:
        update_tags(to_wrap, instance, span)
        update_vectorstore_attributes(to_wrap, instance, span)
    except AttributeError:
        pass
>>>>>>> 46437abb
    update_span_with_context_input(to_wrap=to_wrap, wrapped_args=args, span=span)

@with_tracer_wrapper
async def atask_wrapper(tracer, to_wrap, wrapped, instance, args, kwargs):
    """Instruments and calls every function defined in TO_WRAP."""

    # Some Langchain objects are wrapped elsewhere, so we ignore them here
    if instance.__class__.__name__ in ("AgentExecutor"):
        return wrapped(*args, **kwargs)

    if hasattr(instance, "name") and instance.name:
        name = f"{to_wrap.get('span_name')}.{instance.name.lower()}"
    elif to_wrap.get("span_name"):
        name = to_wrap.get("span_name")
    else:
        name = f"langchain.task.{instance.__class__.__name__}"
    with tracer.start_as_current_span(name) as span:
        pre_task_processing(to_wrap, instance, args, span)
        return_value = await wrapped(*args, **kwargs)
        post_task_processing(to_wrap, span, return_value)

    return return_value


@with_tracer_wrapper
async def allm_wrapper(tracer, to_wrap, wrapped, instance, args, kwargs):
    # Some Langchain objects are wrapped elsewhere, so we ignore them here
    if instance.__class__.__name__ in ("AgentExecutor"):
        return wrapped(*args, **kwargs)

    if callable(to_wrap.get("span_name_getter")):
        name = to_wrap.get("span_name_getter")(instance)

    elif hasattr(instance, "name") and instance.name:
        name = f"{to_wrap.get('span_name')}.{instance.name.lower()}"
    elif to_wrap.get("span_name"):
        name = to_wrap.get("span_name")
    else:
        name = f"langchain.task.{instance.__class__.__name__}"
    with tracer.start_as_current_span(name) as span:
        update_llm_endpoint(curr_span=span, instance=instance)

        return_value = await wrapped(*args, **kwargs)
<<<<<<< HEAD
        update_span_from_llm_response(response = return_value, span = span, instance=instance)
=======
        update_span_from_llm_response(response=return_value, span=span)
>>>>>>> 46437abb

    return return_value


@with_tracer_wrapper
def llm_wrapper(tracer: Tracer, to_wrap, wrapped, instance, args, kwargs):
    # Some Langchain objects are wrapped elsewhere, so we ignore them here
    if instance.__class__.__name__ in ("AgentExecutor"):
        return wrapped(*args, **kwargs)

    if callable(to_wrap.get("span_name_getter")):
        name = to_wrap.get("span_name_getter")(instance)

    elif hasattr(instance, "name") and instance.name:
        name = f"{to_wrap.get('span_name')}.{instance.name.lower()}"
    elif to_wrap.get("span_name"):
        name = to_wrap.get("span_name")
    else:
        name = f"langchain.task.{instance.__class__.__name__}"

    with tracer.start_as_current_span(name) as span:
        if 'haystack.components.retrievers' in to_wrap['package'] and 'haystack.retriever' in span.name:
            input_arg_text = get_attribute(DATA_INPUT_KEY)
            span.add_event(DATA_INPUT_KEY, {QUERY: input_arg_text})
        provider_name = set_provider_name(instance)
        instance_args = {"provider_name": provider_name}
        if 'output_processor' in to_wrap:
            process_span(to_wrap['output_processor'], span, instance, instance_args)

        return_value = wrapped(*args, **kwargs)
        if 'haystack.components.retrievers' in to_wrap['package'] and 'haystack.retriever' in span.name:
            update_span_with_context_output(to_wrap=to_wrap, return_value=return_value, span=span)
        update_span_from_llm_response(response = return_value, span = span,instance=instance)

    return return_value


def update_llm_endpoint(curr_span: Span, instance):
    # Lambda to set attributes if values are not None
    __set_span_attribute_if_not_none = lambda span, **kwargs: [
        span.set_attribute(k, v) for k, v in kwargs.items() if v is not None
    ]

    triton_llm_endpoint = os.environ.get("TRITON_LLM_ENDPOINT")
    if triton_llm_endpoint is not None and len(triton_llm_endpoint) > 0:
        curr_span.set_attribute("server_url", triton_llm_endpoint)
    else:
        # Get temperature if present
        temp_val = instance.__dict__.get("temperature")

        # Resolve values for model name, deployment, and inference endpoint
        model_name = resolve_from_alias(instance.__dict__, ["model", "model_name"])
        deployment_name = resolve_from_alias(instance.__dict__,
                                             ["engine", "azure_deployment", "deployment_name", "deployment_id",
                                              "deployment"])
        inference_ep = resolve_from_alias(instance.__dict__, ["azure_endpoint", "api_base"])

        # Use the lambda to set attributes conditionally
        __set_span_attribute_if_not_none(
            curr_span,
            temperature=temp_val,
            model_name=model_name,
            az_openai_deployment=deployment_name,
            inference_endpoint=inference_ep
        )

def set_provider_name(instance):
    provider_url = ""

    try:
        if isinstance(instance.client._client.base_url.host, str):
            provider_url = instance.client._client.base_url.host
    except:
        pass

    try:
        if isinstance(instance.api_base, str):
            provider_url = instance.api_base
    except:
        pass

    try:
        if len(provider_url) > 0:
            parsed_provider_url = urlparse(provider_url)
    except:
        pass
    return parsed_provider_url.hostname or provider_url


def is_root_span(curr_span: Span) -> bool:
    return curr_span.parent is None


def get_input_from_args(chain_args):
    if len(chain_args) > 0 and isinstance(chain_args[0], str):
        return chain_args[0]
    return ""

<<<<<<< HEAD
def update_span_from_llm_response(response, span: Span ,instance):
=======

def update_span_from_llm_response(response, span: Span):
>>>>>>> 46437abb
    # extract token uasge from langchain openai
    if (response is not None and hasattr(response, "response_metadata")):
        response_metadata = response.response_metadata
        token_usage = response_metadata.get("token_usage")
        meta_dict = {}
        if token_usage is not None:
            temperature = instance.__dict__.get("temperature", None)
            meta_dict.update({"temperature": temperature})
            meta_dict.update({"completion_tokens": token_usage.get("completion_tokens")})
            meta_dict.update({"prompt_tokens": token_usage.get("prompt_tokens")})
            meta_dict.update({"total_tokens": token_usage.get("total_tokens")})
            span.add_event(META_DATA, meta_dict)
    # extract token usage from llamaindex openai
    if (response is not None and hasattr(response, "raw")):
        try:
            meta_dict = {}
            if response.raw is not None:
                token_usage = response.raw.get("usage") if isinstance(response.raw, dict) else getattr(response.raw,
                                                                                                       "usage", None)
                if token_usage is not None:
                    temperature = instance.__dict__.get("temperature", None)
                    meta_dict.update({"temperature": temperature})
                    if getattr(token_usage, "completion_tokens", None):
                        meta_dict.update({"completion_tokens": getattr(token_usage, "completion_tokens")})
                    if getattr(token_usage, "prompt_tokens", None):
                        meta_dict.update({"prompt_tokens": getattr(token_usage, "prompt_tokens")})
                    if getattr(token_usage, "total_tokens", None):
                        meta_dict.update({"total_tokens": getattr(token_usage, "total_tokens")})
                    span.add_event(META_DATA, meta_dict)
        except AttributeError:
            token_usage = None

def update_workflow_type(to_wrap, span: Span):
    package_name = to_wrap.get('package')

    for (package, workflow_type) in WORKFLOW_TYPE_MAP.items():
        if (package_name is not None and package in package_name):
            span.set_attribute(WORKFLOW_TYPE_KEY, workflow_type)


def update_span_with_context_input(to_wrap, wrapped_args, span: Span):
    package_name: str = to_wrap.get('package')
    input_arg_text = ""
    if "langchain_core.retrievers" in package_name:
        input_arg_text += wrapped_args[0]
    if "llama_index.core.indices.base_retriever" in package_name:
        input_arg_text += wrapped_args[0].query_str
    if "haystack.components.retrievers.in_memory" in package_name:
        input_arg_text += get_attribute(DATA_INPUT_KEY)
    span.add_event(DATA_INPUT_KEY, {QUERY: input_arg_text})

def update_span_with_context_output(to_wrap, return_value, span: Span):
    package_name: str = to_wrap.get('package')
    output_arg_text = ""
    if "langchain_core.retrievers" in package_name:
        output_arg_text += " ".join([doc.page_content for doc in return_value if hasattr(doc, 'page_content')])
        if len(output_arg_text) > 100:
            output_arg_text = output_arg_text[:100] + "..."
    if "llama_index.core.indices.base_retriever" in package_name:
        output_arg_text += return_value[0].text
    if "haystack.components.retrievers.in_memory" in package_name:
        output_arg_text += " ".join([doc.content for doc in return_value['documents']])
        if len(output_arg_text) > 100:
            output_arg_text = output_arg_text[:100] + "..."
    span.add_event(DATA_OUTPUT_KEY, {RESPONSE: output_arg_text})

def update_span_with_prompt_input(to_wrap, wrapped_args, span: Span):
    input_arg_text = wrapped_args[0]

    if isinstance(input_arg_text, dict):
        span.add_event(PROMPT_INPUT_KEY, input_arg_text)
    else:
        span.add_event(PROMPT_INPUT_KEY, {QUERY: input_arg_text})

def update_span_with_prompt_output(to_wrap, wrapped_args, span: Span):
    package_name: str = to_wrap.get('package')
    if isinstance(wrapped_args, str):
        span.add_event(PROMPT_OUTPUT_KEY, {RESPONSE: wrapped_args})
    if "llama_index.core.base.base_query_engine" in package_name:
<<<<<<< HEAD
        span.add_event(PROMPT_OUTPUT_KEY, {RESPONSE:wrapped_args.response})
=======
        span.add_event(PROMPT_OUTPUT_KEY, {RESPONSE: wrapped_args.response})

def update_tags(to_wrap, instance, span):
    try:
        # copy tags as is from langchain
        if hasattr(instance, TAGS):
            tags_value = getattr(instance, TAGS)
            if tags_value is not None:
                span.set_attribute(TAGS, getattr(instance, TAGS))
    except:
        pass
    try:
        # extract embed model and vector store names for llamaindex
        package_name: str = to_wrap.get('package')
        if "llama_index.core.indices.base_retriever" in package_name:
            model_name = instance._embed_model.__class__.__name__
            vector_store_name = type(instance._vector_store).__name__
            span.set_attribute(TAGS, [model_name, vector_store_name])
        if "haystack.components.retrievers.in_memory" in package_name:
            model_name = instance.__dict__.get('__haystack_added_to_pipeline__').get_component('text_embedder').__class__.__name__
            vector_store_name = instance.__dict__.get("document_store").__class__.__name__
            span.set_attribute(TAGS, [model_name, vector_store_name])
    except:
        pass

def update_vectorstore_attributes(to_wrap, instance, span):
    """
       Updates the telemetry span attributes for vector store retrieval tasks.
    """
    try:
        package = to_wrap.get('package')
        if package in framework_vector_store_mapping:
            attributes = framework_vector_store_mapping[package](instance)
            span._attributes.update({
                TYPE: attributes['type'],
                PROVIDER: attributes['provider'],
                EMBEDDING_MODEL: attributes['embedding_model']
            })
        else:
            pass

    except Exception as e:
        logger.error(f"Error updating span attributes: {e}")
>>>>>>> 46437abb
<|MERGE_RESOLUTION|>--- conflicted
+++ resolved
@@ -22,10 +22,7 @@
 PROVIDER = "provider_name"
 EMBEDDING_MODEL = "embedding_model"
 VECTOR_STORE = 'vector_store'
-<<<<<<< HEAD
 META_DATA = 'metadata'
-=======
->>>>>>> 46437abb
 
 WORKFLOW_TYPE_MAP = {
     "llama_index": "workflow.llamaindex",
@@ -147,15 +144,6 @@
 
         update_span_with_infra_name(span, INFRA_SERVICE_KEY)
 
-<<<<<<< HEAD
-=======
-    # capture the tags attribute of the instance if present, else ignore
-    try:
-        update_tags(to_wrap, instance, span)
-        update_vectorstore_attributes(to_wrap, instance, span)
-    except AttributeError:
-        pass
->>>>>>> 46437abb
     update_span_with_context_input(to_wrap=to_wrap, wrapped_args=args, span=span)
 
 @with_tracer_wrapper
@@ -199,11 +187,8 @@
         update_llm_endpoint(curr_span=span, instance=instance)
 
         return_value = await wrapped(*args, **kwargs)
-<<<<<<< HEAD
+        
         update_span_from_llm_response(response = return_value, span = span, instance=instance)
-=======
-        update_span_from_llm_response(response=return_value, span=span)
->>>>>>> 46437abb
 
     return return_value
 
@@ -302,12 +287,7 @@
         return chain_args[0]
     return ""
 
-<<<<<<< HEAD
 def update_span_from_llm_response(response, span: Span ,instance):
-=======
-
-def update_span_from_llm_response(response, span: Span):
->>>>>>> 46437abb
     # extract token uasge from langchain openai
     if (response is not None and hasattr(response, "response_metadata")):
         response_metadata = response.response_metadata
@@ -387,50 +367,5 @@
     if isinstance(wrapped_args, str):
         span.add_event(PROMPT_OUTPUT_KEY, {RESPONSE: wrapped_args})
     if "llama_index.core.base.base_query_engine" in package_name:
-<<<<<<< HEAD
         span.add_event(PROMPT_OUTPUT_KEY, {RESPONSE:wrapped_args.response})
-=======
-        span.add_event(PROMPT_OUTPUT_KEY, {RESPONSE: wrapped_args.response})
-
-def update_tags(to_wrap, instance, span):
-    try:
-        # copy tags as is from langchain
-        if hasattr(instance, TAGS):
-            tags_value = getattr(instance, TAGS)
-            if tags_value is not None:
-                span.set_attribute(TAGS, getattr(instance, TAGS))
-    except:
-        pass
-    try:
-        # extract embed model and vector store names for llamaindex
-        package_name: str = to_wrap.get('package')
-        if "llama_index.core.indices.base_retriever" in package_name:
-            model_name = instance._embed_model.__class__.__name__
-            vector_store_name = type(instance._vector_store).__name__
-            span.set_attribute(TAGS, [model_name, vector_store_name])
-        if "haystack.components.retrievers.in_memory" in package_name:
-            model_name = instance.__dict__.get('__haystack_added_to_pipeline__').get_component('text_embedder').__class__.__name__
-            vector_store_name = instance.__dict__.get("document_store").__class__.__name__
-            span.set_attribute(TAGS, [model_name, vector_store_name])
-    except:
-        pass
-
-def update_vectorstore_attributes(to_wrap, instance, span):
-    """
-       Updates the telemetry span attributes for vector store retrieval tasks.
-    """
-    try:
-        package = to_wrap.get('package')
-        if package in framework_vector_store_mapping:
-            attributes = framework_vector_store_mapping[package](instance)
-            span._attributes.update({
-                TYPE: attributes['type'],
-                PROVIDER: attributes['provider'],
-                EMBEDDING_MODEL: attributes['embedding_model']
-            })
-        else:
-            pass
-
-    except Exception as e:
-        logger.error(f"Error updating span attributes: {e}")
->>>>>>> 46437abb
+        