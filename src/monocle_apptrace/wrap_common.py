--- conflicted
+++ resolved
@@ -5,16 +5,10 @@
 from importlib.metadata import version
 from urllib.parse import urlparse
 from opentelemetry.trace import Span, Tracer
-<<<<<<< HEAD
-from monocle_apptrace.utils import resolve_from_alias, update_span_with_infra_name, with_tracer_wrapper, get_embedding_model, get_attribute
-from opentelemetry.context import get_value
-
-=======
 from monocle_apptrace.utils import resolve_from_alias, update_span_with_infra_name, with_tracer_wrapper, get_embedding_model, get_attribute, get_workflow_name, set_embedding_model
 from monocle_apptrace.utils import set_attribute
 from monocle_apptrace.utils import get_fully_qualified_class_name, flatten_dict, get_nested_value
-from opentelemetry.context import get_value, attach, set_value
->>>>>>> 50cedb85
+
 logger = logging.getLogger(__name__)
 WORKFLOW_TYPE_KEY = "workflow_type"
 DATA_INPUT_KEY = "data.input"
@@ -351,11 +345,7 @@
             parsed_provider_url = urlparse(provider_url).hostname
     except:
         pass
-<<<<<<< HEAD
-    return parsed_provider_url or provider_url
-=======
     return parsed_provider_url.hostname or provider_url,inference_endpoint
->>>>>>> 50cedb85
 
 
 def is_root_span(curr_span: Span) -> bool:
