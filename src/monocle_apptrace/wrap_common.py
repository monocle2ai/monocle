#pylint: disable=protected-access
import logging
import os
from urllib.parse import urlparse

from opentelemetry.trace import Span, Tracer
from monocle_apptrace.utils import resolve_from_alias, update_span_with_infra_name, with_tracer_wrapper

logger = logging.getLogger(__name__)
WORKFLOW_TYPE_KEY = "workflow_type"
CONTEXT_INPUT_KEY = "context_input"
CONTEXT_OUTPUT_KEY = "context_output"
PROMPT_INPUT_KEY = "input"
PROMPT_OUTPUT_KEY = "output"
QUERY = "question"
RESPONSE = "response"
TAGS = "tags"
CONTEXT_PROPERTIES_KEY = "workflow_context_properties"
INFRA_SERVICE_KEY = "infra_service_name"



WORKFLOW_TYPE_MAP = {
    "llama_index": "workflow.llamaindex",
    "langchain": "workflow.langchain",
    "haystack": "workflow.haystack"
}

@with_tracer_wrapper
def task_wrapper(tracer: Tracer, to_wrap, wrapped, instance, args, kwargs):
    """Instruments and calls every function defined in TO_WRAP."""

    # Some Langchain objects are wrapped elsewhere, so we ignore them here
    if instance.__class__.__name__ in ("AgentExecutor"):
        return wrapped(*args, **kwargs)

    if hasattr(instance, "name") and instance.name:
        name = f"{to_wrap.get('span_name')}.{instance.name.lower()}"
    elif to_wrap.get("span_name"):
        name = to_wrap.get("span_name")
    else:
        name = f"langchain.task.{instance.__class__.__name__}"

    with tracer.start_as_current_span(name) as span:
        pre_task_processing(to_wrap, instance, args, span)
        return_value = wrapped(*args, **kwargs)
        post_task_processing(to_wrap, span, return_value)

    return return_value

def post_task_processing(to_wrap, span, return_value):
    update_span_with_context_output(to_wrap=to_wrap, return_value=return_value, span=span)

    if is_root_span(span):
        workflow_name = span.resource.attributes.get("service.name")
        span.set_attribute("workflow_name",workflow_name)
        update_span_with_prompt_output(to_wrap=to_wrap, wrapped_args=return_value, span=span)
        update_workflow_type(to_wrap, span)

def pre_task_processing(to_wrap, instance, args, span):
    if is_root_span(span):
        update_span_with_prompt_input(to_wrap=to_wrap, wrapped_args=args, span=span)

<<<<<<< HEAD
        update_span_with_infra_name(span, INFRA_SERVICE_KEY)
        #capture the tags attribute of the instance if present, else ignore 
=======
        #capture the tags attribute of the instance if present, else ignore
>>>>>>> ed593f92
    try:
        update_tags(instance, span)
    except AttributeError:
        pass
    update_span_with_context_input(to_wrap=to_wrap, wrapped_args=args, span=span)



@with_tracer_wrapper
async def atask_wrapper(tracer, to_wrap, wrapped, instance, args, kwargs):
    """Instruments and calls every function defined in TO_WRAP."""

    # Some Langchain objects are wrapped elsewhere, so we ignore them here
    if instance.__class__.__name__ in ("AgentExecutor"):
        return wrapped(*args, **kwargs)

    if hasattr(instance, "name") and instance.name:
        name = f"{to_wrap.get('span_name')}.{instance.name.lower()}"
    elif to_wrap.get("span_name"):
        name = to_wrap.get("span_name")
    else:
        name = f"langchain.task.{instance.__class__.__name__}"
    with tracer.start_as_current_span(name) as span:
        pre_task_processing(to_wrap, instance, args, span)
        return_value = await wrapped(*args, **kwargs)
        post_task_processing(to_wrap, span, return_value)

    return return_value

@with_tracer_wrapper
async def allm_wrapper(tracer, to_wrap, wrapped, instance, args, kwargs):
    # Some Langchain objects are wrapped elsewhere, so we ignore them here
    if instance.__class__.__name__ in ("AgentExecutor"):
        return wrapped(*args, **kwargs)

    if callable(to_wrap.get("span_name_getter")):
        name = to_wrap.get("span_name_getter")(instance)

    elif hasattr(instance, "name") and instance.name:
        name = f"{to_wrap.get('span_name')}.{instance.name.lower()}"
    elif to_wrap.get("span_name"):
        name = to_wrap.get("span_name")
    else:
        name = f"langchain.task.{instance.__class__.__name__}"
    with tracer.start_as_current_span(name) as span:
        update_llm_endpoint(curr_span= span, instance=instance)

        return_value = await wrapped(*args, **kwargs)
        update_span_from_llm_response(response = return_value, span = span)

    return return_value

@with_tracer_wrapper
def llm_wrapper(tracer: Tracer, to_wrap, wrapped, instance, args, kwargs):

    # Some Langchain objects are wrapped elsewhere, so we ignore them here
    if instance.__class__.__name__ in ("AgentExecutor"):
        return wrapped(*args, **kwargs)

    if callable(to_wrap.get("span_name_getter")):
        name = to_wrap.get("span_name_getter")(instance)

    elif hasattr(instance, "name") and instance.name:
        name = f"{to_wrap.get('span_name')}.{instance.name.lower()}"
    elif to_wrap.get("span_name"):
        name = to_wrap.get("span_name")
    else:
        name = f"langchain.task.{instance.__class__.__name__}"
    with tracer.start_as_current_span(name) as span:
        update_llm_endpoint(curr_span= span, instance=instance)

        return_value = wrapped(*args, **kwargs)
        update_span_from_llm_response(response = return_value, span = span)

    return return_value

def update_llm_endpoint(curr_span: Span, instance):
    triton_llm_endpoint = os.environ.get("TRITON_LLM_ENDPOINT")
    if triton_llm_endpoint is not None and len(triton_llm_endpoint) > 0:
        curr_span.set_attribute("server_url", triton_llm_endpoint)
    else:
        if 'temperature' in instance.__dict__:
            temp_val = instance.__dict__.get("temperature")
            curr_span.set_attribute("temperature", temp_val)
        # handling for model name
        model_name =  resolve_from_alias(instance.__dict__ , ["model","model_name"])
        curr_span.set_attribute("model_name", model_name)
        set_provider_name(curr_span, instance)
        # handling AzureOpenAI deployment
        deployment_name =  resolve_from_alias(instance.__dict__ , [ "engine", "azure_deployment",
                                                                   "deployment_name", "deployment_id", "deployment"])
        curr_span.set_attribute("az_openai_deployment", deployment_name)
        # handling the inference endpoint
        inference_ep = resolve_from_alias(instance.__dict__,["azure_endpoint","api_base"])
        curr_span.set_attribute("inference_endpoint",inference_ep)

def set_provider_name(curr_span, instance):
    provider_url = ""

    try :
        if isinstance(instance.client._client.base_url.host, str) :
            provider_url = instance. client._client.base_url.host
    except:
        pass

    try :
        if isinstance(instance.api_base, str):
            provider_url = instance.api_base
    except:
        pass

    try :
        if len(provider_url) > 0:
            parsed_provider_url = urlparse(provider_url)
            curr_span.set_attribute("provider_name", parsed_provider_url.hostname or provider_url)
    except:
        pass

def is_root_span(curr_span: Span) -> bool:
    return curr_span.parent is None

def get_input_from_args(chain_args):
    if len(chain_args) > 0 and isinstance(chain_args[0], str):
        return chain_args[0]
    return ""

def update_span_from_llm_response(response, span: Span):
    # extract token uasge from langchain openai
    if (response is not None and hasattr(response, "response_metadata")):
        response_metadata = response.response_metadata
        token_usage = response_metadata.get("token_usage")
        if token_usage is not None:
            span.set_attribute("completion_tokens", token_usage.get("completion_tokens"))
            span.set_attribute("prompt_tokens", token_usage.get("prompt_tokens"))
            span.set_attribute("total_tokens", token_usage.get("total_tokens"))
    # extract token usage from llamaindex openai
    if(response is not None and hasattr(response, "raw")):
        if response.raw is not None:
            token_usage = response.raw.get("usage")
            if token_usage is not None:
                if hasattr(token_usage, "completion_tokens"):
                    span.set_attribute("completion_tokens", token_usage.completion_tokens)
                if hasattr(token_usage, "prompt_tokens"):
                    span.set_attribute("prompt_tokens", token_usage.prompt_tokens)
                if hasattr(token_usage, "total_tokens"):
                    span.set_attribute("total_tokens", token_usage.total_tokens)

def update_workflow_type(to_wrap, span: Span):
    package_name = to_wrap.get('package')

    for (package, workflow_type) in WORKFLOW_TYPE_MAP.items():
        if(package_name is not None and package in package_name):
            span.set_attribute(WORKFLOW_TYPE_KEY, workflow_type)

def update_span_with_context_input(to_wrap, wrapped_args ,span: Span):
    package_name: str = to_wrap.get('package')
    if "langchain_core.retrievers" in package_name:
        input_arg_text = wrapped_args[0]
        span.add_event(CONTEXT_INPUT_KEY, {QUERY:input_arg_text})
    if "llama_index.core.indices.base_retriever" in package_name:
        input_arg_text = wrapped_args[0].query_str
        span.add_event(CONTEXT_INPUT_KEY, {QUERY:input_arg_text})

def update_span_with_context_output(to_wrap, return_value ,span: Span):
    package_name: str = to_wrap.get('package')
    if "llama_index.core.indices.base_retriever" in package_name:
        output_arg_text = return_value[0].text
        span.add_event(CONTEXT_OUTPUT_KEY, {RESPONSE:output_arg_text})

def update_span_with_prompt_input(to_wrap, wrapped_args ,span: Span):
    input_arg_text = wrapped_args[0]

    if isinstance(input_arg_text, dict):
        span.add_event(PROMPT_INPUT_KEY,input_arg_text)
    else:
        span.add_event(PROMPT_INPUT_KEY,{QUERY:input_arg_text})

def update_span_with_prompt_output(to_wrap, wrapped_args ,span: Span):
    package_name: str = to_wrap.get('package')
    if isinstance(wrapped_args, str):
        span.add_event(PROMPT_OUTPUT_KEY, {RESPONSE:wrapped_args})
    if "llama_index.core.base.base_query_engine" in package_name:
        span.add_event(PROMPT_OUTPUT_KEY, {RESPONSE:wrapped_args.response})

def update_tags(instance, span):
    try:
        # copy tags as is from langchain
        span.set_attribute(TAGS, getattr(instance, TAGS))
    except:
        pass
    try:
        # extract embed model and vector store names for llamaindex
        model_name = instance.retriever._embed_model.model_name
        vector_store_name = type(instance.retriever._vector_store).__name__
        span.set_attribute(TAGS, [model_name, vector_store_name])
    except:
        pass<|MERGE_RESOLUTION|>--- conflicted
+++ resolved
@@ -61,12 +61,9 @@
     if is_root_span(span):
         update_span_with_prompt_input(to_wrap=to_wrap, wrapped_args=args, span=span)
 
-<<<<<<< HEAD
         update_span_with_infra_name(span, INFRA_SERVICE_KEY)
-        #capture the tags attribute of the instance if present, else ignore 
-=======
-        #capture the tags attribute of the instance if present, else ignore
->>>>>>> ed593f92
+
+    #capture the tags attribute of the instance if present, else ignore
     try:
         update_tags(instance, span)
     except AttributeError:
