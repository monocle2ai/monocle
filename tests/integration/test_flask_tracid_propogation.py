import pytest
import os, time
import requests, uuid
from opentelemetry.sdk.trace.export import SimpleSpanProcessor
from monocle_apptrace.instrumentation.common.instrumentor import setup_monocle_telemetry
from common.custom_exporter import CustomConsoleSpanExporter
from tests.common import flask_helper
from common.custom_exporter import CustomConsoleSpanExporter
from common.chain_exec import TestScopes, setup_chain
from opentelemetry.sdk.trace.export import SimpleSpanProcessor
from monocle_apptrace import setup_monocle_telemetry
from monocle_apptrace import start_scope, stop_scope
from monocle_apptrace.instrumentation.common.constants import SCOPE_METHOD_FILE, SCOPE_CONFIG_PATH, TRACE_PROPOGATION_URLS

CHAT_SCOPE_NAME = "chat"
CONVERSATION_SCOPE_NAME = "discussion"
CONVERSATION_SCOPE_VALUE = "conv1234"
custom_exporter = CustomConsoleSpanExporter()

@pytest.fixture(scope="module")
def setup():
    print ("Setting up Flask")
    os.environ[TRACE_PROPOGATION_URLS] = "http://127.0.0.1"
    os.environ[SCOPE_CONFIG_PATH] = os.path.join(os.path.dirname(os.path.abspath(__file__)), SCOPE_METHOD_FILE)
    flask_helper.start_flask()
    setup_monocle_telemetry(workflow_name = "flask_test", span_processors=[SimpleSpanProcessor(custom_exporter)])

@pytest.fixture(autouse=True)
def pre_test():
    # clear old spans
   custom_exporter.reset()

@pytest.mark.integration()
def test_http_flask_scope(setup):
    custom_exporter.reset()
    client_session_id = f"{uuid.uuid4().hex}"
    prompt = "What is Task Decomposition?"
    headers = {"client-id": client_session_id}
    url = flask_helper.get_url()
    token = start_scope(CONVERSATION_SCOPE_NAME, CONVERSATION_SCOPE_VALUE)
    response = requests.get(f"{url}/chat?question={prompt}", headers=headers, data={"test": "123"})
    stop_scope(token)
    verify_scopes()

def verify_scopes():
    scope_name = "conversation"
    spans = custom_exporter.get_captured_spans()
    message_scope_id = None
    trace_id = None
    for span in spans:
        span_attributes = span.attributes
        if span_attributes.get("span.type", "") in ["inference", "retrieval"]:
            if message_scope_id is None:
                message_scope_id = span_attributes.get("scope."+scope_name)
                assert message_scope_id is not None
            else:
                assert message_scope_id == span_attributes.get("scope."+scope_name)
            assert span_attributes.get("scope."+CONVERSATION_SCOPE_NAME) == CONVERSATION_SCOPE_VALUE
        if span_attributes.get("span.type", "") == "http.send":
            span_input, span_output = span.events
            assert span_attributes.get("entity.1.method").lower() == "get"
            assert span_attributes.get("entity.1.URL") is not None
            assert span_output.attributes['status'] == "200"
        if span_attributes.get("span.type", "") == "http.process":
            #span_input, span_output = span.events
            assert span_attributes.get("entity.1.method").lower() == "get"
            assert span_attributes.get("entity.1.route") is not None
            assert span_attributes.get("entity.1.url") is not None
            #assert span_output.attributes['status'] == "200"
        if trace_id is None:
            trace_id = span.context.trace_id
        else:
<<<<<<< HEAD
            temp_trace_id = None
            if temp_trace_id is None or span.name.startswith("requests.sessions") or temp_trace_id == span.context.trace_id:
                temp_trace_id = span.context.trace_id
            else:
                assert trace_id == span.context.trace_id
=======
            assert trace_id == span.context.trace_id

if __name__ == "__main__":
    pytest.main([__file__, "-s", "--tb=short"])
>>>>>>> 8f201f23
<|MERGE_RESOLUTION|>--- conflicted
+++ resolved
@@ -70,15 +70,11 @@
         if trace_id is None:
             trace_id = span.context.trace_id
         else:
-<<<<<<< HEAD
             temp_trace_id = None
             if temp_trace_id is None or span.name.startswith("requests.sessions") or temp_trace_id == span.context.trace_id:
                 temp_trace_id = span.context.trace_id
             else:
                 assert trace_id == span.context.trace_id
-=======
-            assert trace_id == span.context.trace_id
 
 if __name__ == "__main__":
-    pytest.main([__file__, "-s", "--tb=short"])
->>>>>>> 8f201f23
+    pytest.main([__file__, "-s", "--tb=short"])