from langchain.tools.base import BaseTool
from langchain_openai import ChatOpenAI
from monocle_apptrace.exporters.file_exporter import FileSpanExporter
from monocle_apptrace.instrumentation.common.instrumentor import setup_monocle_telemetry
from tests.common.custom_exporter import CustomConsoleSpanExporter
from opentelemetry.sdk.trace.export import BatchSpanProcessor
from opentelemetry.sdk.trace.export.in_memory_span_exporter import InMemorySpanExporter
from opentelemetry.sdk.trace.export import SimpleSpanProcessor
from langchain_core.messages import HumanMessage, ToolMessage
from langchain.tools import Tool
# from langchain_core.pydantic_v1 import BaseModel, Field
from typing import Dict, List, Optional, Type, Union
from langgraph.prebuilt import create_react_agent
from langchain_mcp_adapters.client import MultiServerMCPClient
import pytest
import os
import logging
import asyncio

logger = logging.getLogger(__name__)

import time
<<<<<<< HEAD

memory_exporter = CustomConsoleSpanExporter()
span_processors = [SimpleSpanProcessor(memory_exporter)]
os.environ["MONOCLE_EXPORTER"] = "okahu,file"
# os.environ["MONOCLE_EXPORTER"] = "file"
=======
>>>>>>> e5b02963
memory_exporter = InMemorySpanExporter()
span_processors=[SimpleSpanProcessor(memory_exporter)]

# @pytest.fixture(scope="module")
def setup():
<<<<<<< HEAD
    memory_exporter.reset()
    setup_monocle_telemetry(
        workflow_name="langchain_agent_1",
        span_processors=[
            # SimpleSpanProcessor(memory_exporter),
            # BatchSpanProcessor(FileSpanExporter())
        ],
    # memory_exporter.clear()
    # setup_monocle_telemetry(
    #             workflow_name="langchain_agent_1",
    #             span_processors=[SimpleSpanProcessor(memory_exporter)]
    #             )
=======
    memory_exporter.clear()
    setup_monocle_telemetry(
                workflow_name="langchain_agent_1",
                span_processors=[SimpleSpanProcessor(memory_exporter)]
                )
>>>>>>> e5b02963

coffee_menu = {
    "espresso": "A strong and bold coffee shot.",
    "latte": "A smooth coffee with steamed milk.",
    "cappuccino": "A rich coffee with frothy milk foam.",
    "americano": "Espresso with added hot water for a milder taste.",
    "mocha": "A chocolate-flavored coffee with whipped cream."
}

def get_coffee_menu(_):
    """Returns the available coffee menu."""
    return "\n".join([f"{k}: {v}" for k, v in coffee_menu.items()])

def order_coffee(order: str):
    """Processes a coffee order."""
    order = order.lower()
    if order in coffee_menu:
        return f"Your {order} is being prepared. Enjoy your coffee!"
    else:
        return "Sorry, we don’t have that coffee option. Please choose from the menu."

def get_coffee_details(coffee_name: str):
    """Provides details about a specific coffee."""
    coffee_name = coffee_name.lower()
    return coffee_menu.get(coffee_name, "Sorry, we don’t have details for that coffee.")

# Define tools for the chatbot
tools = [
    Tool(
        name="GetCoffeeMenu",
        func=get_coffee_menu,
        description="Returns a list of available coffee options."
    ),
    Tool(
        name="OrderCoffee",
        func=order_coffee,
        description="Orders a coffee from the menu. Provide the coffee name."
    ),
    Tool(
        name="GetCoffeeDetails",
        func=get_coffee_details,
        description="Provides details about a specific coffee. Input the coffee name."
    )


# Set up MCP client for monocle repo
async def get_mcp_tools():
    """Get tools from the monocle MCP server."""
    client = MultiServerMCPClient(
        {
            "monocle": {
                "url": "http://localhost:8000/search_text/mcp/",
                "transport": "streamable_http",
            },
            "okahu": {
                "url": "http://localhost:8000/okahu/mcp/",
                "transport": "streamable_http",
            },
        }
    )
    # get list of all tools from the MCP server and their descriptions
    tools = await client.get_tools()
    return tools


# Set up the Chat Model
llm = ChatOpenAI(model_name="gpt-4o-mini", temperature=0)


# @pytest.mark.integration()
# @pytest.mark.asyncio
async def test_langgraph_chat_sample():

    async def run_test():
        # Get tools from MCP server
        tools = await get_mcp_tools()
        local_tools = []
        full_tools = tools + local_tools

        agent_executor = create_react_agent(llm, full_tools)

        # Use the agent

<<<<<<< HEAD
        question = "Search monocle for 'def extract_messages'"
        chunk = await agent_executor.ainvoke(
            {"messages": [HumanMessage(content=question)]}
        )
        # agent invcation => question, list of tools
        # openai llm => question, list of tools
        # if a tool is returned, it will be executed
        
        
        # direct mcp
        if len(chunk["messages"]) > 2:
            tool_msg: ToolMessage = chunk["messages"][2]
            # print(tool_msg.content)
        else:
            print("Sorry, I can't help you with " + question)
=======
>>>>>>> e5b02963
    question = "order an espresso"
    chunk = agent_executor.invoke({"messages": [HumanMessage(content=question)]})
    if len(chunk["messages"]) > 2:
        tool_msg: ToolMessage = chunk["messages"][2]
        print(tool_msg.content)
    else:

        print("Sorry, I can't help you with " + question)
    time.sleep(5)
    spans = memory_exporter.get_finished_spans()

    found_inference = found_agent = found_tool = False
<<<<<<< HEAD

        return chunk
    
    async def run_test_okahu():
        tools = await get_mcp_tools()
        agent_executor = create_react_agent(llm, tools)

        # question = """Get the app that starts with chatbot-coffee-vercel.
        #     I dont remember the exact name, but I know it starts with chatbot-coffee-vercel.
        #     check the SLA of the app and download its last 5 traces as well.
        #     Check what is the input prompt in the trace and tell me if somebody is trying to hack into my chatbot.
            
        # """
        
        question = """Get the app that starts with chatbot-coffee-vercel.
            I dont remember the exact name, but I know it starts with chatbot-coffee-vercel.
            Dont use the traces or spans api.
            Check what is the input prompt in the trace and tell me if somebody is trying to hack into my chatbot.
            Use the prompts api to get the input prompt for the app.
        """
        chunk = await agent_executor.ainvoke(
            {"messages": [HumanMessage(content=question)]}
        )
        # openai llm => question, list of tools
        # 
        if len(chunk["messages"]) > 2:
            tool_msg: ToolMessage = chunk["messages"][2]
            # print(tool_msg.content)
        else:
            print("Sorry, I can't help you with " + question)

        return chunk
        
    # Run the async test
    chunk = await run_test_okahu()

    # print("Chunk received:", chunk)

    # await asyncio.sleep(1)
    # spans = memory_exporter.get_finished_spans()
    
    # print("Spans received:", spans)
=======
>>>>>>> e5b02963

    # found_inference = found_agent = found_tool = False

    # for span in spans:
    #     span_attributes = span.attributes

    #     if "span.type" in span_attributes and (
    #         span_attributes["span.type"] == "inference"
    #         or span_attributes["span.type"] == "inference.framework"
    #     ):
    #         # Assertions for all inference attributes
    #         assert span_attributes["entity.1.type"] == "inference.openai"
    #         assert "entity.1.provider_name" in span_attributes
    #         assert "entity.1.inference_endpoint" in span_attributes
    #         assert span_attributes["entity.2.name"] == "gpt-4"
    #         assert span_attributes["entity.2.type"] == "model.llm.gpt-4"

    #         # Assertions for metadata
    #         span_input, span_output, span_metadata = span.events
    #         assert "completion_tokens" in span_metadata.attributes
    #         assert "prompt_tokens" in span_metadata.attributes
    #         assert "total_tokens" in span_metadata.attributes
    #         found_inference = True

    #     if (
    #         "span.type" in span_attributes
    #         and span_attributes["span.type"] == "agentic.invocation"
    #     ):
    #         assert "entity.1.type" in span_attributes
    #         assert "entity.1.name" in span_attributes
    #         assert span_attributes["entity.1.name"] == "LangGraph"
    #         assert span_attributes["entity.1.type"] == "agent.langgraph"
    #         found_agent = True

    #     if (
    #         "span.type" in span_attributes
    #         and span_attributes["span.type"] == "agentic.tool"
    #     ):
    #         assert "entity.1.type" in span_attributes
    #         assert "entity.1.name" in span_attributes
    #         # Updated assertion to match MCP tool names (will vary based on actual MCP server tools)
    #         assert span_attributes["entity.1.type"] == "tool.langgraph"
    #         found_tool = True

    # assert found_inference, "Inference span not found"
    # assert found_agent, "Agent span not found"
    # assert found_tool, "Tool span not found"
            # Assertions for metadata
            span_input, span_output, span_metadata = span.events
            assert "completion_tokens" in span_metadata.attributes
            assert "prompt_tokens" in span_metadata.attributes
            assert "total_tokens" in span_metadata.attributes
            found_inference = True

        if "span.type" in span_attributes and span_attributes["span.type"] == "agentic.invocation":
            assert "entity.1.type" in span_attributes
            assert "entity.1.name" in span_attributes
            assert span_attributes["entity.1.name"] == "LangGraph"
            assert span_attributes["entity.1.type"] == "agent.langgraph"
            found_agent = True

        if "span.type" in span_attributes and span_attributes["span.type"] == "agentic.tool.invocation":
            assert "entity.1.type" in span_attributes
            assert "entity.1.name" in span_attributes
            assert span_attributes["entity.1.name"] == "OrderCoffee"
            assert span_attributes["entity.1.type"] == "tool.langgraph"
            found_tool = True

<<<<<<< HEAD
if __name__ == "__main__":
    setup()
    asyncio.run(test_langgraph_chat_sample())
    print("Test completed.")
=======
>>>>>>> e5b02963
    assert found_inference, "Inference span not found"
    assert found_agent, "Agent span not found"
    assert found_tool, "Tool span not found"<|MERGE_RESOLUTION|>--- conflicted
+++ resolved
@@ -20,20 +20,16 @@
 logger = logging.getLogger(__name__)
 
 import time
-<<<<<<< HEAD
 
 memory_exporter = CustomConsoleSpanExporter()
 span_processors = [SimpleSpanProcessor(memory_exporter)]
 os.environ["MONOCLE_EXPORTER"] = "okahu,file"
 # os.environ["MONOCLE_EXPORTER"] = "file"
-=======
->>>>>>> e5b02963
 memory_exporter = InMemorySpanExporter()
 span_processors=[SimpleSpanProcessor(memory_exporter)]
 
 # @pytest.fixture(scope="module")
 def setup():
-<<<<<<< HEAD
     memory_exporter.reset()
     setup_monocle_telemetry(
         workflow_name="langchain_agent_1",
@@ -46,13 +42,11 @@
     #             workflow_name="langchain_agent_1",
     #             span_processors=[SimpleSpanProcessor(memory_exporter)]
     #             )
-=======
     memory_exporter.clear()
     setup_monocle_telemetry(
                 workflow_name="langchain_agent_1",
                 span_processors=[SimpleSpanProcessor(memory_exporter)]
                 )
->>>>>>> e5b02963
 
 coffee_menu = {
     "espresso": "A strong and bold coffee shot.",
@@ -136,7 +130,6 @@
 
         # Use the agent
 
-<<<<<<< HEAD
         question = "Search monocle for 'def extract_messages'"
         chunk = await agent_executor.ainvoke(
             {"messages": [HumanMessage(content=question)]}
@@ -152,8 +145,6 @@
             # print(tool_msg.content)
         else:
             print("Sorry, I can't help you with " + question)
-=======
->>>>>>> e5b02963
     question = "order an espresso"
     chunk = agent_executor.invoke({"messages": [HumanMessage(content=question)]})
     if len(chunk["messages"]) > 2:
@@ -166,7 +157,8 @@
     spans = memory_exporter.get_finished_spans()
 
     found_inference = found_agent = found_tool = False
-<<<<<<< HEAD
+
+    found_inference = found_agent = found_tool = False
 
         return chunk
     
@@ -209,8 +201,6 @@
     # spans = memory_exporter.get_finished_spans()
     
     # print("Spans received:", spans)
-=======
->>>>>>> e5b02963
 
     # found_inference = found_agent = found_tool = False
 
@@ -279,13 +269,10 @@
             assert span_attributes["entity.1.type"] == "tool.langgraph"
             found_tool = True
 
-<<<<<<< HEAD
 if __name__ == "__main__":
     setup()
     asyncio.run(test_langgraph_chat_sample())
     print("Test completed.")
-=======
->>>>>>> e5b02963
     assert found_inference, "Inference span not found"
     assert found_agent, "Agent span not found"
     assert found_tool, "Tool span not found"