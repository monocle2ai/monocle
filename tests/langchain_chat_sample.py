--- conflicted
+++ resolved
@@ -394,15 +394,10 @@
 #     },
 #     "attributes": {
 #         "session.session_id": "0x4fa6d91d1f2a4bdbb7a1287d90ec4a16",
-<<<<<<< HEAD
-#         "entity.1.name": "langchain_app_1",
-#         "entity.1.type": "workflow.langchain"
-=======
 #         "span.type": "workflow",
 #         "entity.1.name": "langchain_app_1",
 #         "entity.1.type": "workflow.langchain",
 #         "monocle_apptrace.version": "0.2.0"
->>>>>>> eb3a6b76
 #     },
 #     "events": [
 #         {
@@ -816,15 +811,10 @@
 #     },
 #     "attributes": {
 #         "session.session_id": "0x4fa6d91d1f2a4bdbb7a1287d90ec4a16",
-<<<<<<< HEAD
-#         "entity.1.name": "langchain_app_1",
-#         "entity.1.type": "workflow.langchain"
-=======
 #         "span.type": "workflow",
 #         "entity.1.name": "langchain_app_1",
 #         "entity.1.type": "workflow.langchain",
 #         "monocle_apptrace.version": "0.2.0"
->>>>>>> eb3a6b76
 #     },
 #     "events": [
 #         {
