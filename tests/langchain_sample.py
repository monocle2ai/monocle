

import bs4
from langchain import hub
from langchain_chroma import Chroma
from langchain_community.document_loaders import WebBaseLoader
from langchain_core.output_parsers import StrOutputParser
from langchain_core.runnables import RunnablePassthrough
from langchain_openai import ChatOpenAI, OpenAIEmbeddings, AzureChatOpenAI, AzureOpenAI, OpenAI
from langchain_text_splitters import RecursiveCharacterTextSplitter
from monocle_apptrace.instrumentor import setup_monocle_telemetry
from opentelemetry.sdk.trace.export import BatchSpanProcessor, ConsoleSpanExporter
import os
os.environ["AZURE_OPENAI_API_DEPLOYMENT"] = ""
os.environ["AZURE_OPENAI_API_KEY"] = ""
os.environ["AZURE_OPENAI_API_VERSION"] = ""
os.environ["AZURE_OPENAI_ENDPOINT"] = ""
os.environ["OPENAI_API_KEY"] = ""
setup_monocle_telemetry(
            workflow_name="langchain_app_1",
            span_processors=[BatchSpanProcessor(ConsoleSpanExporter())],
            wrapper_methods=[])

# llm = ChatOpenAI(model="gpt-3.5-turbo-0125")
llm = AzureOpenAI(
    # engine=os.environ.get("AZURE_OPENAI_API_DEPLOYMENT"),
    azure_deployment=os.environ.get("AZURE_OPENAI_API_DEPLOYMENT"),
    api_key=os.environ.get("AZURE_OPENAI_API_KEY"),
    api_version=os.environ.get("AZURE_OPENAI_API_VERSION"),
    azure_endpoint=os.environ.get("AZURE_OPENAI_ENDPOINT"),
    temperature=0.1,
    # model="gpt-4",

    model="gpt-3.5-turbo-0125")
# Load, chunk and index the contents of the blog.
loader = WebBaseLoader(
    web_paths=("https://lilianweng.github.io/posts/2023-06-23-agent/",),
    bs_kwargs=dict(
        parse_only=bs4.SoupStrainer(
            class_=("post-content", "post-title", "post-header")
        )
    ),
)
docs = loader.load()

text_splitter = RecursiveCharacterTextSplitter(chunk_size=1000, chunk_overlap=200)
splits = text_splitter.split_documents(docs)
vectorstore = Chroma.from_documents(documents=splits, embedding=OpenAIEmbeddings())

# Retrieve and generate using the relevant snippets of the blog.
retriever = vectorstore.as_retriever()
prompt = hub.pull("rlm/rag-prompt")

def format_docs(docs):
    return "\n\n".join(doc.page_content for doc in docs)


rag_chain = (
    {"context": retriever | format_docs, "question": RunnablePassthrough()}
    | prompt
    | llm
    | StrOutputParser()
)

result =  rag_chain.invoke("What is Task Decomposition?")

print(result)

# {
#     "name": "langchain.task.VectorStoreRetriever",
#     "context": {
<<<<<<< HEAD
#         "trace_id": "0xb203db961f9560508f72723e3253c939",
#         "span_id": "0xc0149ffab36124a4",
#         "trace_state": "[]"
#     },
#     "kind": "SpanKind.INTERNAL",
#     "parent_id": "0x495270d24f4e77ea",
#     "start_time": "2024-10-16T08:19:03.415255Z",
#     "end_time": "2024-10-16T08:19:03.953946Z",
=======
#         "trace_id": "0xee531670266befa8e3bd5dcf31d2a08b",
#         "span_id": "0xfa3ef134b3368f45",
#         "trace_state": "[]"
#     },
#     "kind": "SpanKind.INTERNAL",
#     "parent_id": "0x45b0408368897207",
#     "start_time": "2024-10-30T09:21:23.642049Z",
#     "end_time": "2024-10-30T09:21:24.347534Z",
>>>>>>> 50cedb85
#     "status": {
#         "status_code": "UNSET"
#     },
#     "attributes": {
<<<<<<< HEAD
#         "tags": [
#             "Chroma",
#             "OpenAIEmbeddings"
#         ],
#         "type": "vector_store",
#         "provider_name": "Chroma",
#         "embedding_model": "text-embedding-ada-002"
#     },
#     "events": [
#         {
#             "name": "context_input",
#             "timestamp": "2024-10-16T08:19:03.415374Z",
=======
#         "span.type": "retrieval",
#         "entity.count": 2,
#         "entity.1.name": "Chroma",
#         "entity.1.type": "vectorstore.Chroma",
#         "entity.2.name": "text-embedding-ada-002",
#         "entity.2.type": "model.embedding.text-embedding-ada-002"
#     },
#     "events": [
#         {
#             "name": "data.input",
#             "timestamp": "2024-10-30T09:21:23.642167Z",
>>>>>>> 50cedb85
#             "attributes": {
#                 "question": "What is Task Decomposition?"
#             }
#         },
#         {
<<<<<<< HEAD
#             "name": "context_output",
#             "timestamp": "2024-10-16T08:19:03.953800Z",
=======
#             "name": "data.output",
#             "timestamp": "2024-10-30T09:21:24.347519Z",
>>>>>>> 50cedb85
#             "attributes": {
#                 "response": "Fig. 1. Overview of a LLM-powered autonomous agent system.\nComponent One: Planning#\nA complicated ta..."
#             }
#         }
#     ],
#     "links": [],
#     "resource": {
#         "attributes": {
#             "service.name": "langchain_app_1"
#         },
#         "schema_url": ""
#     }
<<<<<<< HEAD
# }
# {
#     "name": "langchain.workflow",
#     "context": {
#         "trace_id": "0xb203db961f9560508f72723e3253c939",
#         "span_id": "0x495270d24f4e77ea",
#         "trace_state": "[]"
#     },
#     "kind": "SpanKind.INTERNAL",
#     "parent_id": "0x0151992fa0b78fb0",
#     "start_time": "2024-10-16T08:19:03.413045Z",
#     "end_time": "2024-10-16T08:19:03.956629Z",
#     "status": {
#         "status_code": "UNSET"
#     },
#     "attributes": {},
#     "events": [
#         {
#             "name": "context_input",
#             "timestamp": "2024-10-16T08:19:03.413078Z",
#             "attributes": {
#                 "question": ""
#             }
#         },
#         {
#             "name": "context_output",
#             "timestamp": "2024-10-16T08:19:03.956593Z",
#             "attributes": {
#                 "response": ""
#             }
#         }
#     ],
#     "links": [],
#     "resource": {
#         "attributes": {
#             "service.name": "langchain_app_1"
#         },
#         "schema_url": ""
#     }
# }
# {
#     "name": "langchain.workflow",
#     "context": {
#         "trace_id": "0xb203db961f9560508f72723e3253c939",
#         "span_id": "0x0151992fa0b78fb0",
#         "trace_state": "[]"
#     },
#     "kind": "SpanKind.INTERNAL",
#     "parent_id": "0x358413b16f81182c",
#     "start_time": "2024-10-16T08:19:03.408637Z",
#     "end_time": "2024-10-16T08:19:03.957381Z",
=======
# },
# {
#     "name": "langchain.workflow",
#     "context": {
#         "trace_id": "0xee531670266befa8e3bd5dcf31d2a08b",
#         "span_id": "0x45b0408368897207",
#         "trace_state": "[]"
#     },
#     "kind": "SpanKind.INTERNAL",
#     "parent_id": "0xcbdb94928dc3340d",
#     "start_time": "2024-10-30T09:21:23.641702Z",
#     "end_time": "2024-10-30T09:21:24.347840Z",
>>>>>>> 50cedb85
#     "status": {
#         "status_code": "UNSET"
#     },
#     "attributes": {},
<<<<<<< HEAD
#     "events": [
#         {
#             "name": "context_input",
#             "timestamp": "2024-10-16T08:19:03.408679Z",
#             "attributes": {
#                 "question": ""
#             }
#         },
#         {
#             "name": "context_output",
#             "timestamp": "2024-10-16T08:19:03.957349Z",
#             "attributes": {
#                 "response": ""
#             }
#         }
#     ],
=======
#     "events": [],
>>>>>>> 50cedb85
#     "links": [],
#     "resource": {
#         "attributes": {
#             "service.name": "langchain_app_1"
#         },
#         "schema_url": ""
#     }
<<<<<<< HEAD
# }
# {
#     "name": "langchain.task.ChatPromptTemplate",
#     "context": {
#         "trace_id": "0xb203db961f9560508f72723e3253c939",
#         "span_id": "0xe3bac282787e737a",
#         "trace_state": "[]"
#     },
#     "kind": "SpanKind.INTERNAL",
#     "parent_id": "0x358413b16f81182c",
#     "start_time": "2024-10-16T08:19:03.957607Z",
#     "end_time": "2024-10-16T08:19:03.960372Z",
#     "status": {
#         "status_code": "UNSET"
#     },
#     "attributes": {},
#     "events": [
#         {
#             "name": "context_input",
#             "timestamp": "2024-10-16T08:19:03.957681Z",
#             "attributes": {
#                 "question": ""
#             }
#         },
#         {
#             "name": "context_output",
#             "timestamp": "2024-10-16T08:19:03.960347Z",
#             "attributes": {
#                 "response": ""
#             }
#         }
#     ],
=======
# },
# {
#     "name": "langchain.workflow",
#     "context": {
#         "trace_id": "0xee531670266befa8e3bd5dcf31d2a08b",
#         "span_id": "0xcbdb94928dc3340d",
#         "trace_state": "[]"
#     },
#     "kind": "SpanKind.INTERNAL",
#     "parent_id": "0xecd1a8a19417dc8e",
#     "start_time": "2024-10-30T09:21:23.641252Z",
#     "end_time": "2024-10-30T09:21:24.348115Z",
#     "status": {
#         "status_code": "UNSET"
#     },
#     "attributes": {},
#     "events": [],
>>>>>>> 50cedb85
#     "links": [],
#     "resource": {
#         "attributes": {
#             "service.name": "langchain_app_1"
#         },
#         "schema_url": ""
#     }
<<<<<<< HEAD
# }
# {
#     "name": "langchain.task.ChatOpenAI",
#     "context": {
#         "trace_id": "0xb203db961f9560508f72723e3253c939",
#         "span_id": "0xcb19e499d447a2b9",
#         "trace_state": "[]"
#     },
#     "kind": "SpanKind.INTERNAL",
#     "parent_id": "0x358413b16f81182c",
#     "start_time": "2024-10-16T08:19:03.960601Z",
#     "end_time": "2024-10-16T08:19:05.344624Z",
#     "status": {
#         "status_code": "UNSET"
#     },
#     "attributes": {
#         "temperature": 0.7,
#         "model_name": "gpt-3.5-turbo-0125",
#         "provider_name": "api.openai.com",
#         "completion_tokens": 59,
#         "prompt_tokens": 584,
#         "total_tokens": 643
#     },
=======
# },
# {
#     "name": "langchain.task.ChatPromptTemplate",
#     "context": {
#         "trace_id": "0xee531670266befa8e3bd5dcf31d2a08b",
#         "span_id": "0x9a9cf227a70702a6",
#         "trace_state": "[]"
#     },
#     "kind": "SpanKind.INTERNAL",
#     "parent_id": "0xecd1a8a19417dc8e",
#     "start_time": "2024-10-30T09:21:24.348227Z",
#     "end_time": "2024-10-30T09:21:24.348663Z",
#     "status": {
#         "status_code": "UNSET"
#     },
#     "attributes": {},
>>>>>>> 50cedb85
#     "events": [],
#     "links": [],
#     "resource": {
#         "attributes": {
#             "service.name": "langchain_app_1"
#         },
#         "schema_url": ""
#     }
<<<<<<< HEAD
# }
# {
#     "name": "langchain.task.StrOutputParser",
#     "context": {
#         "trace_id": "0xb203db961f9560508f72723e3253c939",
#         "span_id": "0xcf3973c932167969",
#         "trace_state": "[]"
#     },
#     "kind": "SpanKind.INTERNAL",
#     "parent_id": "0x358413b16f81182c",
#     "start_time": "2024-10-16T08:19:05.344774Z",
#     "end_time": "2024-10-16T08:19:05.345719Z",
=======
# },
# {
#     "name": "langchain.task.AzureOpenAI",
#     "context": {
#         "trace_id": "0xee531670266befa8e3bd5dcf31d2a08b",
#         "span_id": "0x2f1a872aa6f80dce",
#         "trace_state": "[]"
#     },
#     "kind": "SpanKind.INTERNAL",
#     "parent_id": "0xecd1a8a19417dc8e",
#     "start_time": "2024-10-30T09:21:24.348733Z",
#     "end_time": "2024-10-30T09:21:26.603370Z",
#     "status": {
#         "status_code": "UNSET"
#     },
#     "attributes": {
#         "span.type": "inference",
#         "entity.count": 2,
#         "entity.1.type": "inference.azure_oai",
#         "entity.1.provider_name": "okahu-openai-dev.openai.azure.com",
#         "entity.1.deployment": "kshitiz-gpt",
#         "entity.1.inference_endpoint": "https://okahu-openai-dev.openai.azure.com/",
#         "entity.2.name": "gpt-3.5-turbo-0125",
#         "entity.2.type": "model.llm.gpt-3.5-turbo-0125"
#     },
#     "events": [],
#     "links": [],
#     "resource": {
#         "attributes": {
#             "service.name": "langchain_app_1"
#         },
#         "schema_url": ""
#     }
# },
# {
#     "name": "langchain.task.StrOutputParser",
#     "context": {
#         "trace_id": "0xee531670266befa8e3bd5dcf31d2a08b",
#         "span_id": "0x8f219ad1d33dd447",
#         "trace_state": "[]"
#     },
#     "kind": "SpanKind.INTERNAL",
#     "parent_id": "0xecd1a8a19417dc8e",
#     "start_time": "2024-10-30T09:21:26.603643Z",
#     "end_time": "2024-10-30T09:21:26.604075Z",
>>>>>>> 50cedb85
#     "status": {
#         "status_code": "UNSET"
#     },
#     "attributes": {},
<<<<<<< HEAD
#     "events": [
#         {
#             "name": "context_input",
#             "timestamp": "2024-10-16T08:19:05.344818Z",
#             "attributes": {
#                 "question": ""
#             }
#         },
#         {
#             "name": "context_output",
#             "timestamp": "2024-10-16T08:19:05.345703Z",
#             "attributes": {
#                 "response": ""
#             }
#         }
#     ],
=======
#     "events": [],
>>>>>>> 50cedb85
#     "links": [],
#     "resource": {
#         "attributes": {
#             "service.name": "langchain_app_1"
#         },
#         "schema_url": ""
#     }
<<<<<<< HEAD
# }
# {
#     "name": "langchain.workflow",
#     "context": {
#         "trace_id": "0xb203db961f9560508f72723e3253c939",
#         "span_id": "0x358413b16f81182c",
=======
# },
# {
#     "name": "langchain.workflow",
#     "context": {
#         "trace_id": "0xee531670266befa8e3bd5dcf31d2a08b",
#         "span_id": "0xecd1a8a19417dc8e",
>>>>>>> 50cedb85
#         "trace_state": "[]"
#     },
#     "kind": "SpanKind.INTERNAL",
#     "parent_id": null,
<<<<<<< HEAD
#     "start_time": "2024-10-16T08:19:03.295884Z",
#     "end_time": "2024-10-16T08:19:05.345881Z",
=======
#     "start_time": "2024-10-30T09:21:23.636838Z",
#     "end_time": "2024-10-30T09:21:26.604151Z",
>>>>>>> 50cedb85
#     "status": {
#         "status_code": "UNSET"
#     },
#     "attributes": {
<<<<<<< HEAD
#         "workflow_name": "langchain_app_1",
#         "workflow_type": "workflow.langchain"
#     },
#     "events": [
#         {
#             "name": "input",
#             "timestamp": "2024-10-16T08:19:03.296479Z",
=======
#         "entity.1.name": "langchain_app_1",
#         "entity.1.type": "workflow.langchain"
#     },
#     "events": [
#         {
#             "name": "data.input",
#             "timestamp": "2024-10-30T09:21:23.636873Z",
>>>>>>> 50cedb85
#             "attributes": {
#                 "question": "What is Task Decomposition?"
#             }
#         },
#         {
<<<<<<< HEAD
#             "name": "context_input",
#             "timestamp": "2024-10-16T08:19:03.296905Z",
#             "attributes": {
#                 "question": ""
#             }
#         },
#         {
#             "name": "context_output",
#             "timestamp": "2024-10-16T08:19:05.345766Z",
#             "attributes": {
#                 "response": ""
#             }
#         },
#         {
#             "name": "output",
#             "timestamp": "2024-10-16T08:19:05.345845Z",
#             "attributes": {
#                 "response": "Task Decomposition is a technique where complex tasks are broken down into smaller and simpler steps to enhance model performance. This process helps in transforming big tasks into multiple manageable tasks by thinking step by step. Task decomposition can be achieved through prompting techniques using LLM, task-specific instructions, or human inputs."
=======
#             "name": "data.output",
#             "timestamp": "2024-10-30T09:21:26.604134Z",
#             "attributes": {
#                 "response": " \n\nTask decomposition is a technique that breaks down complex tasks into smaller and simpler steps. It can be done by LLM with simple prompting, task-specific instructions, or human inputs. The Tree of Thoughts extends the Chain of Thought by exploring multiple reasoning possibilities at each step. I used the Chain of Thought to decompose the task into smaller steps and then used the LLM to execute the task. The results are logged in the file output. The file path is {{ file_path }}.<|im_end|>"
>>>>>>> 50cedb85
#             }
#         }
#     ],
#     "links": [],
#     "resource": {
#         "attributes": {
#             "service.name": "langchain_app_1"
#         },
#         "schema_url": ""
#     }
# }<|MERGE_RESOLUTION|>--- conflicted
+++ resolved
@@ -69,16 +69,6 @@
 # {
 #     "name": "langchain.task.VectorStoreRetriever",
 #     "context": {
-<<<<<<< HEAD
-#         "trace_id": "0xb203db961f9560508f72723e3253c939",
-#         "span_id": "0xc0149ffab36124a4",
-#         "trace_state": "[]"
-#     },
-#     "kind": "SpanKind.INTERNAL",
-#     "parent_id": "0x495270d24f4e77ea",
-#     "start_time": "2024-10-16T08:19:03.415255Z",
-#     "end_time": "2024-10-16T08:19:03.953946Z",
-=======
 #         "trace_id": "0xee531670266befa8e3bd5dcf31d2a08b",
 #         "span_id": "0xfa3ef134b3368f45",
 #         "trace_state": "[]"
@@ -87,25 +77,10 @@
 #     "parent_id": "0x45b0408368897207",
 #     "start_time": "2024-10-30T09:21:23.642049Z",
 #     "end_time": "2024-10-30T09:21:24.347534Z",
->>>>>>> 50cedb85
 #     "status": {
 #         "status_code": "UNSET"
 #     },
 #     "attributes": {
-<<<<<<< HEAD
-#         "tags": [
-#             "Chroma",
-#             "OpenAIEmbeddings"
-#         ],
-#         "type": "vector_store",
-#         "provider_name": "Chroma",
-#         "embedding_model": "text-embedding-ada-002"
-#     },
-#     "events": [
-#         {
-#             "name": "context_input",
-#             "timestamp": "2024-10-16T08:19:03.415374Z",
-=======
 #         "span.type": "retrieval",
 #         "entity.count": 2,
 #         "entity.1.name": "Chroma",
@@ -117,19 +92,13 @@
 #         {
 #             "name": "data.input",
 #             "timestamp": "2024-10-30T09:21:23.642167Z",
->>>>>>> 50cedb85
 #             "attributes": {
 #                 "question": "What is Task Decomposition?"
 #             }
 #         },
 #         {
-<<<<<<< HEAD
-#             "name": "context_output",
-#             "timestamp": "2024-10-16T08:19:03.953800Z",
-=======
 #             "name": "data.output",
 #             "timestamp": "2024-10-30T09:21:24.347519Z",
->>>>>>> 50cedb85
 #             "attributes": {
 #                 "response": "Fig. 1. Overview of a LLM-powered autonomous agent system.\nComponent One: Planning#\nA complicated ta..."
 #             }
@@ -142,59 +111,6 @@
 #         },
 #         "schema_url": ""
 #     }
-<<<<<<< HEAD
-# }
-# {
-#     "name": "langchain.workflow",
-#     "context": {
-#         "trace_id": "0xb203db961f9560508f72723e3253c939",
-#         "span_id": "0x495270d24f4e77ea",
-#         "trace_state": "[]"
-#     },
-#     "kind": "SpanKind.INTERNAL",
-#     "parent_id": "0x0151992fa0b78fb0",
-#     "start_time": "2024-10-16T08:19:03.413045Z",
-#     "end_time": "2024-10-16T08:19:03.956629Z",
-#     "status": {
-#         "status_code": "UNSET"
-#     },
-#     "attributes": {},
-#     "events": [
-#         {
-#             "name": "context_input",
-#             "timestamp": "2024-10-16T08:19:03.413078Z",
-#             "attributes": {
-#                 "question": ""
-#             }
-#         },
-#         {
-#             "name": "context_output",
-#             "timestamp": "2024-10-16T08:19:03.956593Z",
-#             "attributes": {
-#                 "response": ""
-#             }
-#         }
-#     ],
-#     "links": [],
-#     "resource": {
-#         "attributes": {
-#             "service.name": "langchain_app_1"
-#         },
-#         "schema_url": ""
-#     }
-# }
-# {
-#     "name": "langchain.workflow",
-#     "context": {
-#         "trace_id": "0xb203db961f9560508f72723e3253c939",
-#         "span_id": "0x0151992fa0b78fb0",
-#         "trace_state": "[]"
-#     },
-#     "kind": "SpanKind.INTERNAL",
-#     "parent_id": "0x358413b16f81182c",
-#     "start_time": "2024-10-16T08:19:03.408637Z",
-#     "end_time": "2024-10-16T08:19:03.957381Z",
-=======
 # },
 # {
 #     "name": "langchain.workflow",
@@ -207,72 +123,18 @@
 #     "parent_id": "0xcbdb94928dc3340d",
 #     "start_time": "2024-10-30T09:21:23.641702Z",
 #     "end_time": "2024-10-30T09:21:24.347840Z",
->>>>>>> 50cedb85
-#     "status": {
-#         "status_code": "UNSET"
-#     },
-#     "attributes": {},
-<<<<<<< HEAD
-#     "events": [
-#         {
-#             "name": "context_input",
-#             "timestamp": "2024-10-16T08:19:03.408679Z",
-#             "attributes": {
-#                 "question": ""
-#             }
-#         },
-#         {
-#             "name": "context_output",
-#             "timestamp": "2024-10-16T08:19:03.957349Z",
-#             "attributes": {
-#                 "response": ""
-#             }
-#         }
-#     ],
-=======
-#     "events": [],
->>>>>>> 50cedb85
-#     "links": [],
-#     "resource": {
-#         "attributes": {
-#             "service.name": "langchain_app_1"
-#         },
-#         "schema_url": ""
-#     }
-<<<<<<< HEAD
-# }
-# {
-#     "name": "langchain.task.ChatPromptTemplate",
-#     "context": {
-#         "trace_id": "0xb203db961f9560508f72723e3253c939",
-#         "span_id": "0xe3bac282787e737a",
-#         "trace_state": "[]"
-#     },
-#     "kind": "SpanKind.INTERNAL",
-#     "parent_id": "0x358413b16f81182c",
-#     "start_time": "2024-10-16T08:19:03.957607Z",
-#     "end_time": "2024-10-16T08:19:03.960372Z",
-#     "status": {
-#         "status_code": "UNSET"
-#     },
-#     "attributes": {},
-#     "events": [
-#         {
-#             "name": "context_input",
-#             "timestamp": "2024-10-16T08:19:03.957681Z",
-#             "attributes": {
-#                 "question": ""
-#             }
-#         },
-#         {
-#             "name": "context_output",
-#             "timestamp": "2024-10-16T08:19:03.960347Z",
-#             "attributes": {
-#                 "response": ""
-#             }
-#         }
-#     ],
-=======
+#     "status": {
+#         "status_code": "UNSET"
+#     },
+#     "attributes": {},
+#     "events": [],
+#     "links": [],
+#     "resource": {
+#         "attributes": {
+#             "service.name": "langchain_app_1"
+#         },
+#         "schema_url": ""
+#     }
 # },
 # {
 #     "name": "langchain.workflow",
@@ -290,39 +152,13 @@
 #     },
 #     "attributes": {},
 #     "events": [],
->>>>>>> 50cedb85
-#     "links": [],
-#     "resource": {
-#         "attributes": {
-#             "service.name": "langchain_app_1"
-#         },
-#         "schema_url": ""
-#     }
-<<<<<<< HEAD
-# }
-# {
-#     "name": "langchain.task.ChatOpenAI",
-#     "context": {
-#         "trace_id": "0xb203db961f9560508f72723e3253c939",
-#         "span_id": "0xcb19e499d447a2b9",
-#         "trace_state": "[]"
-#     },
-#     "kind": "SpanKind.INTERNAL",
-#     "parent_id": "0x358413b16f81182c",
-#     "start_time": "2024-10-16T08:19:03.960601Z",
-#     "end_time": "2024-10-16T08:19:05.344624Z",
-#     "status": {
-#         "status_code": "UNSET"
-#     },
-#     "attributes": {
-#         "temperature": 0.7,
-#         "model_name": "gpt-3.5-turbo-0125",
-#         "provider_name": "api.openai.com",
-#         "completion_tokens": 59,
-#         "prompt_tokens": 584,
-#         "total_tokens": 643
-#     },
-=======
+#     "links": [],
+#     "resource": {
+#         "attributes": {
+#             "service.name": "langchain_app_1"
+#         },
+#         "schema_url": ""
+#     }
 # },
 # {
 #     "name": "langchain.task.ChatPromptTemplate",
@@ -339,29 +175,14 @@
 #         "status_code": "UNSET"
 #     },
 #     "attributes": {},
->>>>>>> 50cedb85
-#     "events": [],
-#     "links": [],
-#     "resource": {
-#         "attributes": {
-#             "service.name": "langchain_app_1"
-#         },
-#         "schema_url": ""
-#     }
-<<<<<<< HEAD
-# }
-# {
-#     "name": "langchain.task.StrOutputParser",
-#     "context": {
-#         "trace_id": "0xb203db961f9560508f72723e3253c939",
-#         "span_id": "0xcf3973c932167969",
-#         "trace_state": "[]"
-#     },
-#     "kind": "SpanKind.INTERNAL",
-#     "parent_id": "0x358413b16f81182c",
-#     "start_time": "2024-10-16T08:19:05.344774Z",
-#     "end_time": "2024-10-16T08:19:05.345719Z",
-=======
+#     "events": [],
+#     "links": [],
+#     "resource": {
+#         "attributes": {
+#             "service.name": "langchain_app_1"
+#         },
+#         "schema_url": ""
+#     }
 # },
 # {
 #     "name": "langchain.task.AzureOpenAI",
@@ -407,118 +228,53 @@
 #     "parent_id": "0xecd1a8a19417dc8e",
 #     "start_time": "2024-10-30T09:21:26.603643Z",
 #     "end_time": "2024-10-30T09:21:26.604075Z",
->>>>>>> 50cedb85
-#     "status": {
-#         "status_code": "UNSET"
-#     },
-#     "attributes": {},
-<<<<<<< HEAD
+#     "status": {
+#         "status_code": "UNSET"
+#     },
+#     "attributes": {},
+#     "events": [],
+#     "links": [],
+#     "resource": {
+#         "attributes": {
+#             "service.name": "langchain_app_1"
+#         },
+#         "schema_url": ""
+#     }
+# },
+# {
+#     "name": "langchain.workflow",
+#     "context": {
+#         "trace_id": "0xee531670266befa8e3bd5dcf31d2a08b",
+#         "span_id": "0xecd1a8a19417dc8e",
+#         "trace_state": "[]"
+#     },
+#     "kind": "SpanKind.INTERNAL",
+#     "parent_id": null,
+#     "start_time": "2024-10-30T09:21:23.636838Z",
+#     "end_time": "2024-10-30T09:21:26.604151Z",
+#     "status": {
+#         "status_code": "UNSET"
+#     },
+#     "attributes": {
+#         "entity.1.name": "langchain_app_1",
+#         "entity.1.type": "workflow.langchain"
+#     },
 #     "events": [
 #         {
-#             "name": "context_input",
-#             "timestamp": "2024-10-16T08:19:05.344818Z",
-#             "attributes": {
-#                 "question": ""
-#             }
-#         },
-#         {
-#             "name": "context_output",
-#             "timestamp": "2024-10-16T08:19:05.345703Z",
-#             "attributes": {
-#                 "response": ""
+#             "name": "data.input",
+#             "timestamp": "2024-10-30T09:21:23.636873Z",
+#             "attributes": {
+#                 "question": "What is Task Decomposition?"
+#             }
+#         },
+#         {
+#             "name": "data.output",
+#             "timestamp": "2024-10-30T09:21:26.604134Z",
+#             "attributes": {
+#                 "response": " \n\nTask decomposition is a technique that breaks down complex tasks into smaller and simpler steps. It can be done by LLM with simple prompting, task-specific instructions, or human inputs. The Tree of Thoughts extends the Chain of Thought by exploring multiple reasoning possibilities at each step. I used the Chain of Thought to decompose the task into smaller steps and then used the LLM to execute the task. The results are logged in the file output. The file path is {{ file_path }}.<|im_end|>"
 #             }
 #         }
 #     ],
-=======
-#     "events": [],
->>>>>>> 50cedb85
-#     "links": [],
-#     "resource": {
-#         "attributes": {
-#             "service.name": "langchain_app_1"
-#         },
-#         "schema_url": ""
-#     }
-<<<<<<< HEAD
-# }
-# {
-#     "name": "langchain.workflow",
-#     "context": {
-#         "trace_id": "0xb203db961f9560508f72723e3253c939",
-#         "span_id": "0x358413b16f81182c",
-=======
-# },
-# {
-#     "name": "langchain.workflow",
-#     "context": {
-#         "trace_id": "0xee531670266befa8e3bd5dcf31d2a08b",
-#         "span_id": "0xecd1a8a19417dc8e",
->>>>>>> 50cedb85
-#         "trace_state": "[]"
-#     },
-#     "kind": "SpanKind.INTERNAL",
-#     "parent_id": null,
-<<<<<<< HEAD
-#     "start_time": "2024-10-16T08:19:03.295884Z",
-#     "end_time": "2024-10-16T08:19:05.345881Z",
-=======
-#     "start_time": "2024-10-30T09:21:23.636838Z",
-#     "end_time": "2024-10-30T09:21:26.604151Z",
->>>>>>> 50cedb85
-#     "status": {
-#         "status_code": "UNSET"
-#     },
-#     "attributes": {
-<<<<<<< HEAD
-#         "workflow_name": "langchain_app_1",
-#         "workflow_type": "workflow.langchain"
-#     },
-#     "events": [
-#         {
-#             "name": "input",
-#             "timestamp": "2024-10-16T08:19:03.296479Z",
-=======
-#         "entity.1.name": "langchain_app_1",
-#         "entity.1.type": "workflow.langchain"
-#     },
-#     "events": [
-#         {
-#             "name": "data.input",
-#             "timestamp": "2024-10-30T09:21:23.636873Z",
->>>>>>> 50cedb85
-#             "attributes": {
-#                 "question": "What is Task Decomposition?"
-#             }
-#         },
-#         {
-<<<<<<< HEAD
-#             "name": "context_input",
-#             "timestamp": "2024-10-16T08:19:03.296905Z",
-#             "attributes": {
-#                 "question": ""
-#             }
-#         },
-#         {
-#             "name": "context_output",
-#             "timestamp": "2024-10-16T08:19:05.345766Z",
-#             "attributes": {
-#                 "response": ""
-#             }
-#         },
-#         {
-#             "name": "output",
-#             "timestamp": "2024-10-16T08:19:05.345845Z",
-#             "attributes": {
-#                 "response": "Task Decomposition is a technique where complex tasks are broken down into smaller and simpler steps to enhance model performance. This process helps in transforming big tasks into multiple manageable tasks by thinking step by step. Task decomposition can be achieved through prompting techniques using LLM, task-specific instructions, or human inputs."
-=======
-#             "name": "data.output",
-#             "timestamp": "2024-10-30T09:21:26.604134Z",
-#             "attributes": {
-#                 "response": " \n\nTask decomposition is a technique that breaks down complex tasks into smaller and simpler steps. It can be done by LLM with simple prompting, task-specific instructions, or human inputs. The Tree of Thoughts extends the Chain of Thought by exploring multiple reasoning possibilities at each step. I used the Chain of Thought to decompose the task into smaller steps and then used the LLM to execute the task. The results are logged in the file output. The file path is {{ file_path }}.<|im_end|>"
->>>>>>> 50cedb85
-#             }
-#         }
-#     ],
 #     "links": [],
 #     "resource": {
 #         "attributes": {
